--- conflicted
+++ resolved
@@ -1,14 +1,7 @@
 /*
  * vim:ts=4:sw=4:expandtab
  */
-<<<<<<< HEAD
-#include <stdlib.h>
-#include <assert.h>
-
-#include <xcb/xcb.h>
-=======
 #include "all.h"
->>>>>>> 2728c024
 
 extern xcb_connection_t *conn;
 
@@ -50,137 +43,6 @@
     xcb_flush(conn);
 }
 
-<<<<<<< HEAD
-/*
- * Renders the resize window between the first/second container and resizes
- * the table column/row.
- *
- */
-int resize_graphical_handler(xcb_connection_t *conn, Workspace *ws, int first, int second,
-                             resize_orientation_t orientation, xcb_button_press_event_t *event) {
-        uint32_t new_position;
-        Output *screen = get_output_containing(event->root_x, event->root_y);
-        if (screen == NULL) {
-                ELOG("BUG: No screen found at this position (%d, %d)\n", event->root_x, event->root_y);
-                return 1;
-        }
-
-        /* We cannot use the X root window's width_in_pixels or height_in_pixels
-         * attributes here since they are not updated when you configure new
-         * screens during runtime. Instead, we just use the most right and most
-         * bottom Xinerama screen and use their position + width/height to get
-         * the area of pixels currently in use */
-        Output *most_right = get_output_most(D_RIGHT, screen),
-               *most_bottom = get_output_most(D_DOWN, screen);
-
-        DLOG("event->event_x = %d, event->root_x = %d\n", event->event_x, event->root_x);
-
-        DLOG("Screen dimensions: (%d, %d) %d x %d\n", screen->rect.x, screen->rect.y, screen->rect.width, screen->rect.height);
-
-        uint32_t mask = 0;
-        uint32_t values[2];
-
-        mask = XCB_CW_OVERRIDE_REDIRECT;
-        values[0] = 1;
-
-        /* Open a new window, the resizebar. Grab the pointer and move the window around
-           as the user moves the pointer. */
-        Rect grabrect = {0,
-                         0,
-                         most_right->rect.x + most_right->rect.width,
-                         most_bottom->rect.x + most_bottom->rect.height};
-        xcb_window_t grabwin = create_window(conn, grabrect, XCB_WINDOW_CLASS_INPUT_ONLY, -1, true, mask, values);
-
-        Rect helprect;
-        if (orientation == O_VERTICAL) {
-                helprect.x = event->root_x;
-                helprect.y = screen->rect.y;
-                helprect.width = 2;
-                helprect.height = screen->rect.height;
-                new_position = event->root_x;
-        } else {
-                helprect.x = screen->rect.x;
-                helprect.y = event->root_y;
-                helprect.width = screen->rect.width;
-                helprect.height = 2;
-                new_position = event->root_y;
-        }
-
-        mask = XCB_CW_BACK_PIXEL;
-        values[0] = config.client.focused.border;
-
-        mask |= XCB_CW_OVERRIDE_REDIRECT;
-        values[1] = 1;
-
-        xcb_window_t helpwin = create_window(conn, helprect, XCB_WINDOW_CLASS_INPUT_OUTPUT,
-                                             (orientation == O_VERTICAL ?
-                                              XCB_CURSOR_SB_H_DOUBLE_ARROW :
-                                              XCB_CURSOR_SB_V_DOUBLE_ARROW), true, mask, values);
-
-        xcb_circulate_window(conn, XCB_CIRCULATE_RAISE_LOWEST, helpwin);
-
-        xcb_flush(conn);
-
-        struct callback_params params = { orientation, screen, helpwin, &new_position };
-
-        drag_pointer(conn, NULL, event, grabwin, BORDER_TOP, resize_callback, &params);
-
-        xcb_destroy_window(conn, helpwin);
-        xcb_destroy_window(conn, grabwin);
-        xcb_flush(conn);
-
-        int pixels;
-        if (orientation == O_VERTICAL)
-                pixels = (new_position - event->root_x);
-        else pixels = (new_position - event->root_y);
-        resize_container(conn, ws, first, second, orientation, pixels);
-
-        return 1;
-}
-
-/*
- * Adjusts the container size factors according to the resizing parameters.
- * This is an abstraction used by resize_container.
- */
-static void adjust_container_factors(float *factors, int ws_size, int unoccupied_size,
-                int num_items, int first, int second, int pixels) {
-        /* Find the current sizes */
-        int sizes[num_items];
-        for (int i = 0; i < num_items; ++i)
-                sizes[i] = factors[i] == 0 ? ws_size / num_items : unoccupied_size * factors[i];
-
-        /* Adjust them */
-        sizes[first] += pixels;
-        sizes[second] -= pixels;
-
-        /* Calculate the new unoccupied size */
-        if (factors[first] == 0) unoccupied_size += ws_size / num_items;
-        if (factors[second] == 0) unoccupied_size += ws_size / num_items;
-
-        /* Calculate the new factors */
-        for (int i = 0; i < num_items; ++i) {
-                if (factors[i] != 0 || i == first || i == second)
-                        factors[i] = (float)sizes[i] / unoccupied_size;
-        }
-}
-
-/*
- * Resizes a column/row by the given amount of pixels. Called by
- * resize_graphical_handler (the user clicked) or parse_resize_command (the
- * user issued the command)
- *
- */
-void resize_container(xcb_connection_t *conn, Workspace *ws, int first, int second,
-                      resize_orientation_t orientation, int pixels) {
-        if (orientation == O_VERTICAL) {
-                adjust_container_factors(ws->width_factor, ws->rect.width,
-                                get_unoccupied_x(ws), ws->cols, first, second, pixels);
-        }
-        else {
-                adjust_container_factors(ws->height_factor, workspace_height(ws),
-                                get_unoccupied_y(ws), ws->rows, first, second, pixels);
-        }
-=======
 int resize_graphical_handler(Con *first, Con *second, orientation_t orientation, xcb_button_press_event_t *event) {
     DLOG("resize handler\n");
 
@@ -269,7 +131,6 @@
 
     // now we must make sure that the sum of the percentages remain 1.0
     con_fix_percent(first->parent);
->>>>>>> 2728c024
 
     return 0;
 }
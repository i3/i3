/*
 * vim:ts=4:sw=4:expandtab
 *
 * i3bar - an xcb-based status- and ws-bar for i3
 * © 2010 Axel Wagner and contributors (see also: LICENSE)
 *
 * xcb.c: Communicating with X
 *
 */
#include "common.h"

#include <err.h>
#include <ev.h>
#include <i3/ipc.h>
#include <stdlib.h>
#include <string.h>

#include <xcb/xcb_aux.h>
#include <xcb/xcb_cursor.h>
#include <xcb/xkb.h>

#ifdef I3_ASAN_ENABLED
#include <sanitizer/lsan_interface.h>
#endif

#include "libi3.h"

/* We save the atoms in an easy to access array, indexed by an enum */
enum {
#define ATOM_DO(name) name,
#include "xcb_atoms.def"
    NUM_ATOMS
};

xcb_intern_atom_cookie_t atom_cookies[NUM_ATOMS];
xcb_atom_t atoms[NUM_ATOMS];

/* Variables, that are the same for all functions at all times */
xcb_connection_t *xcb_connection;
int screen;
xcb_screen_t *root_screen;
xcb_window_t xcb_root;
static xcb_cursor_t cursor;

/* selection window for tray support */
static xcb_window_t selwin = XCB_NONE;
static xcb_intern_atom_reply_t *tray_reply = NULL;

/* This is needed for integration with libi3 */
xcb_connection_t *conn;

/* The font we'll use */
static i3Font font;

/* Icon size (based on font size) */
int icon_size;

xcb_visualtype_t *visual_type;
uint8_t depth;
xcb_colormap_t colormap;

/* Overall height of the bar (based on font size) */
int bar_height;

/* These are only relevant for XKB, which we only need for grabbing modifiers */
int xkb_base;
bool mod_pressed = 0;

/* Event watchers, to interact with the user */
ev_prepare *xcb_prep;
ev_io *xcb_io;
ev_io *xkb_io;

/* The name of current binding mode */
static mode binding;

/* Indicates whether a new binding mode was recently activated */
bool activated_mode = false;

/* The output in which the tray should be displayed. */
static i3_output *output_for_tray;

/* The parsed colors */
struct xcb_colors_t {
    color_t bar_fg;
    color_t bar_bg;
    color_t sep_fg;
    color_t focus_bar_fg;
    color_t focus_bar_bg;
    color_t focus_sep_fg;
    color_t active_ws_fg;
    color_t active_ws_bg;
    color_t active_ws_border;
    color_t inactive_ws_fg;
    color_t inactive_ws_bg;
    color_t inactive_ws_border;
    color_t urgent_ws_bg;
    color_t urgent_ws_fg;
    color_t urgent_ws_border;
    color_t focus_ws_bg;
    color_t focus_ws_fg;
    color_t focus_ws_border;
    color_t binding_mode_bg;
    color_t binding_mode_fg;
    color_t binding_mode_border;
};
struct xcb_colors_t colors;

/* Horizontal offset between a workspace label and button borders */
static const int ws_hoff_px = 4;

/* Vertical offset between a workspace label and button borders */
static const int ws_voff_px = 3;

/* Offset between two workspace buttons */
static const int ws_spacing_px = 1;

/* Offset between the statusline and 1) workspace buttons on the left
 *                                   2) the tray or screen edge on the right */
static const int sb_hoff_px = 4;

/* Additional offset between the tray and the statusline, if the tray is not empty */
static const int tray_loff_px = 2;

/* Vertical offset between the bar and a separator */
static const int sep_voff_px = 4;

/* Cached width of the custom separator if one was set */
int separator_symbol_width;

int _xcb_request_failed(xcb_void_cookie_t cookie, char *err_msg, int line) {
    xcb_generic_error_t *err;
    if ((err = xcb_request_check(xcb_connection, cookie)) != NULL) {
        fprintf(stderr, "[%s:%d] ERROR: %s. X Error Code: %d\n", __FILE__, line, err_msg, err->error_code);
        return err->error_code;
    }
    return 0;
}

static uint32_t get_sep_offset(struct status_block *block) {
    if (!block->no_separator && block->sep_block_width > 0)
        return block->sep_block_width / 2 + block->sep_block_width % 2;
    return 0;
}

static int get_tray_width(struct tc_head *trayclients) {
    trayclient *trayclient;
    int tray_width = 0;
    TAILQ_FOREACH_REVERSE (trayclient, trayclients, tc_head, tailq) {
        if (!trayclient->mapped)
            continue;
        tray_width += icon_size + logical_px(config.tray_padding);
    }
    if (tray_width > 0)
        tray_width += logical_px(tray_loff_px);
    return tray_width;
}

/*
 * Draws a separator for the given block if necessary.
 *
 */
static void draw_separator(i3_output *output, uint32_t x, struct status_block *block, bool use_focus_colors) {
    color_t sep_fg = (use_focus_colors ? colors.focus_sep_fg : colors.sep_fg);
    color_t bar_bg = (use_focus_colors ? colors.focus_bar_bg : colors.bar_bg);

    uint32_t sep_offset = get_sep_offset(block);
    if (TAILQ_NEXT(block, blocks) == NULL || sep_offset == 0)
        return;

    uint32_t center_x = x - sep_offset;
    if (config.separator_symbol == NULL) {
        /* Draw a classic one pixel, vertical separator. */
        draw_util_rectangle(&output->statusline_buffer, sep_fg,
                            center_x,
                            logical_px(sep_voff_px),
                            logical_px(1),
                            bar_height - 2 * logical_px(sep_voff_px));
    } else {
        /* Draw a custom separator. */
        uint32_t separator_x = MAX(x - block->sep_block_width, center_x - separator_symbol_width / 2);
        draw_util_text(config.separator_symbol, &output->statusline_buffer, sep_fg, bar_bg,
                       separator_x, logical_px(ws_voff_px), x - separator_x);
    }
}

static uint32_t predict_statusline_length(bool use_short_text) {
    uint32_t width = 0;
    struct status_block *block;

    TAILQ_FOREACH (block, &statusline_head, blocks) {
        i3String *text = block->full_text;
        struct status_block_render_desc *render = &block->full_render;
        if (use_short_text && block->short_text != NULL) {
            text = block->short_text;
            render = &block->short_render;
        }

        if (i3string_get_num_bytes(text) == 0)
            continue;

        render->width = predict_text_width(text);
        if (block->border)
            render->width += logical_px(block->border_left + block->border_right);

        /* Compute offset and append for text aligment in min_width. */
        if (block->min_width <= render->width) {
            render->x_offset = 0;
            render->x_append = 0;
        } else {
            uint32_t padding_width = block->min_width - render->width;
            switch (block->align) {
                case ALIGN_LEFT:
                    render->x_append = padding_width;
                    break;
                case ALIGN_RIGHT:
                    render->x_offset = padding_width;
                    break;
                case ALIGN_CENTER:
                    render->x_offset = padding_width / 2;
                    render->x_append = padding_width / 2 + padding_width % 2;
                    break;
            }
        }

        width += render->width + render->x_offset + render->x_append;

        /* If this is not the last block, add some pixels for a separator. */
        if (TAILQ_NEXT(block, blocks) != NULL)
            width += block->sep_block_width;
    }

    return width;
}

/*
 * Redraws the statusline to the output's statusline_buffer
 */
static void draw_statusline(i3_output *output, uint32_t clip_left, bool use_focus_colors, bool use_short_text) {
    struct status_block *block;

    color_t bar_color = (use_focus_colors ? colors.focus_bar_bg : colors.bar_bg);
    draw_util_clear_surface(&output->statusline_buffer, bar_color);

    /* Use unsigned integer wraparound to clip off the left side.
     * For example, if clip_left is 75, then x will start at the very large
     * number INT_MAX-75, which is way outside the surface dimensions. Drawing
     * to that x position is a no-op which XCB and Cairo safely ignore. Once x moves
     * up by 75 and goes past INT_MAX, it will wrap around again to 0, and we start
     * actually rendering content to the surface. */
    uint32_t x = 0 - clip_left;

    /* Draw the text of each block */
    TAILQ_FOREACH (block, &statusline_head, blocks) {
        i3String *text = block->full_text;
        struct status_block_render_desc *render = &block->full_render;
        if (use_short_text && block->short_text != NULL) {
            text = block->short_text;
            render = &block->short_render;
        }

        if (i3string_get_num_bytes(text) == 0)
            continue;

        color_t fg_color;
        if (block->urgent) {
            fg_color = colors.urgent_ws_fg;
        } else if (block->color) {
            fg_color = draw_util_hex_to_color(block->color);
        } else if (use_focus_colors) {
            fg_color = colors.focus_bar_fg;
        } else {
            fg_color = colors.bar_fg;
        }

        color_t bg_color = bar_color;

        int full_render_width = render->width + render->x_offset + render->x_append;
        int has_border = block->border ? 1 : 0;
        if (block->border || block->background || block->urgent) {
            /* Let's determine the colors first. */
            color_t border_color = bar_color;
            if (block->urgent) {
                border_color = colors.urgent_ws_border;
                bg_color = colors.urgent_ws_bg;
            } else {
                if (block->border)
                    border_color = draw_util_hex_to_color(block->border);
                if (block->background)
                    bg_color = draw_util_hex_to_color(block->background);
            }

            /* Draw the border. */
            draw_util_rectangle(&output->statusline_buffer, border_color,
                                x, logical_px(1),
                                full_render_width,
                                bar_height - logical_px(2));

            /* Draw the background. */
            draw_util_rectangle(&output->statusline_buffer, bg_color,
                                x + has_border * logical_px(block->border_left),
                                logical_px(1) + has_border * logical_px(block->border_top),
                                full_render_width - has_border * logical_px(block->border_right + block->border_left),
                                bar_height - has_border * logical_px(block->border_bottom + block->border_top) - logical_px(2));
        }

        draw_util_text(text, &output->statusline_buffer, fg_color, bg_color,
                       x + render->x_offset + has_border * logical_px(block->border_left),
                       bar_height / 2 - font.height / 2,
                       render->width - has_border * logical_px(block->border_left + block->border_right));
        x += full_render_width;

        /* If this is not the last block, draw a separator. */
        if (TAILQ_NEXT(block, blocks) != NULL) {
            x += block->sep_block_width;
            draw_separator(output, x, block, use_focus_colors);
        }
    }
}

/*
 * Hides all bars (unmaps them)
 *
 */
static void hide_bars(void) {
    if ((config.hide_on_modifier == M_DOCK) || (config.hidden_state == S_SHOW && config.hide_on_modifier == M_HIDE)) {
        return;
    }

    i3_output *walk;
    SLIST_FOREACH (walk, outputs, slist) {
        if (!walk->active) {
            continue;
        }
        xcb_unmap_window(xcb_connection, walk->bar.id);
    }
    stop_child();
}

/*
 * Unhides all bars (maps them)
 *
 */
static void unhide_bars(void) {
    if (config.hide_on_modifier != M_HIDE) {
        return;
    }

    i3_output *walk;
    xcb_void_cookie_t cookie;
    uint32_t mask;
    uint32_t values[5];

    cont_child();

    SLIST_FOREACH (walk, outputs, slist) {
        if (walk->bar.id == XCB_NONE) {
            continue;
        }
        mask = XCB_CONFIG_WINDOW_X |
               XCB_CONFIG_WINDOW_Y |
               XCB_CONFIG_WINDOW_WIDTH |
               XCB_CONFIG_WINDOW_HEIGHT |
               XCB_CONFIG_WINDOW_STACK_MODE;
        values[0] = walk->rect.x;
        if (config.position == POS_TOP)
            values[1] = walk->rect.y;
        else
            values[1] = walk->rect.y + walk->rect.h - bar_height;
        values[2] = walk->rect.w;
        values[3] = bar_height;
        values[4] = XCB_STACK_MODE_ABOVE;
        DLOG("Reconfiguring window for output %s to %d,%d\n", walk->name, values[0], values[1]);
        cookie = xcb_configure_window_checked(xcb_connection,
                                              walk->bar.id,
                                              mask,
                                              values);

        if (xcb_request_failed(cookie, "Could not reconfigure window")) {
            exit(EXIT_FAILURE);
        }
        xcb_map_window(xcb_connection, walk->bar.id);
    }
}

/*
 * Parse the colors into a format that we can use
 *
 */
void init_colors(const struct xcb_color_strings_t *new_colors) {
#define PARSE_COLOR(name, def)                                                           \
    do {                                                                                 \
        colors.name = draw_util_hex_to_color(new_colors->name ? new_colors->name : def); \
    } while (0)
    PARSE_COLOR(bar_fg, "#FFFFFF");
    PARSE_COLOR(bar_bg, "#000000");
    PARSE_COLOR(sep_fg, "#666666");
    PARSE_COLOR(active_ws_fg, "#FFFFFF");
    PARSE_COLOR(active_ws_bg, "#333333");
    PARSE_COLOR(active_ws_border, "#333333");
    PARSE_COLOR(inactive_ws_fg, "#888888");
    PARSE_COLOR(inactive_ws_bg, "#222222");
    PARSE_COLOR(inactive_ws_border, "#333333");
    PARSE_COLOR(urgent_ws_fg, "#FFFFFF");
    PARSE_COLOR(urgent_ws_bg, "#900000");
    PARSE_COLOR(urgent_ws_border, "#2f343a");
    PARSE_COLOR(focus_ws_fg, "#FFFFFF");
    PARSE_COLOR(focus_ws_bg, "#285577");
    PARSE_COLOR(focus_ws_border, "#4c7899");
#undef PARSE_COLOR

#define PARSE_COLOR_FALLBACK(name, fallback)                                                         \
    do {                                                                                             \
        colors.name = new_colors->name ? draw_util_hex_to_color(new_colors->name) : colors.fallback; \
    } while (0)

    /* For the binding mode indicator colors, we don't hardcode a default.
     * Instead, we fall back to urgent_ws_* colors. */
    PARSE_COLOR_FALLBACK(binding_mode_fg, urgent_ws_fg);
    PARSE_COLOR_FALLBACK(binding_mode_bg, urgent_ws_bg);
    PARSE_COLOR_FALLBACK(binding_mode_border, urgent_ws_border);

    /* Similarly, for unspecified focused bar colors, we fall back to the
     * regular bar colors. */
    PARSE_COLOR_FALLBACK(focus_bar_fg, bar_fg);
    PARSE_COLOR_FALLBACK(focus_bar_bg, bar_bg);
    PARSE_COLOR_FALLBACK(focus_sep_fg, sep_fg);
#undef PARSE_COLOR_FALLBACK

    init_tray_colors();
    xcb_flush(xcb_connection);
}

static bool execute_custom_command(xcb_keycode_t input_code, bool event_is_release) {
    binding_t *binding;
    TAILQ_FOREACH (binding, &(config.bindings), bindings) {
        if ((binding->input_code != input_code) || (binding->release != event_is_release))
            continue;

        i3_send_msg(I3_IPC_MESSAGE_TYPE_RUN_COMMAND, binding->command);
        return true;
    }
    return false;
}

static void child_handle_button(xcb_button_press_event_t *event, i3_output *output, uint32_t statusline_x) {
    if (statusline_x > (uint32_t)output->statusline_width) {
        return;
    }

    /* x of the start of the current block relative to the statusline. */
    uint32_t last_block_x = 0;
    struct status_block *block;
    TAILQ_FOREACH (block, &statusline_head, blocks) {
        i3String *text;
        struct status_block_render_desc *render;
        if (output->statusline_short_text && block->short_text != NULL) {
            text = block->short_text;
            render = &block->short_render;
        } else {
            text = block->full_text;
            render = &block->full_render;
        }

        if (i3string_get_num_bytes(text) == 0) {
            continue;
        }

        /* Include the whole block in our calculations: when min_width is
         * specified, we have to take padding width into account. */
        const uint32_t full_render_width = render->width + render->x_offset + render->x_append;
        /* x of the click event relative to the current block. */
        const uint32_t relative_x = statusline_x - last_block_x;
        if (relative_x <= full_render_width) {
            send_block_clicked(event->detail, block->name, block->instance,
                               event->root_x, event->root_y, relative_x,
                               event->event_y, full_render_width, bar_height,
                               event->state);
            return;
        }

        last_block_x += full_render_width + block->sep_block_width;
        if (last_block_x > statusline_x) {
            /* Click was on a separator. */
            return;
        }
    }
}

/*
 * Predict the width of a workspace button or the current binding mode indicator.
 *
 */
static int predict_button_width(int name_width) {
    return MAX(name_width + 2 * logical_px(ws_hoff_px) + 2 * logical_px(1),
               logical_px(config.ws_min_width));
}

/*
 * Handle a button press event (i.e. a mouse click on one of our bars).
 * We determine, whether the click occurred on a workspace button or if the scroll-
 * wheel was used and change the workspace appropriately
 *
 */
static void handle_button(xcb_button_press_event_t *event) {
    /* Determine, which bar was clicked */
    i3_output *walk;
    xcb_window_t bar = event->event;
    SLIST_FOREACH (walk, outputs, slist) {
        if (walk->bar.id == bar) {
            break;
        }
    }

    if (walk == NULL) {
        DLOG("Unknown bar clicked!\n");
        return;
    }

    DLOG("Got button %d\n", event->detail);

    /* During button release events, only check for custom commands. */
    const bool event_is_release = (event->response_type & ~0x80) == XCB_BUTTON_RELEASE;

    int32_t x = event->event_x >= 0 ? event->event_x : 0;
    int workspace_width = 0;
    i3_ws *cur_ws = NULL, *clicked_ws = NULL, *ws_walk;

    TAILQ_FOREACH (ws_walk, walk->workspaces, tailq) {
        int w = predict_button_width(ws_walk->name_width);
        if (x >= workspace_width && x <= workspace_width + w)
            clicked_ws = ws_walk;
        if (ws_walk->visible)
            cur_ws = ws_walk;
        workspace_width += w;
        if (TAILQ_NEXT(ws_walk, tailq) != NULL)
            workspace_width += logical_px(ws_spacing_px);
    }

    if (child_want_click_events() && x > workspace_width) {
        const int tray_width = get_tray_width(walk->trayclients);
        /* Calculate the horizontal coordinate (x) of the start of the
         * statusline by subtracting its width and the width of the tray from
         * the bar width. */
        const int offset = walk->rect.w - walk->statusline_width -
                           tray_width - logical_px((tray_width > 0) * sb_hoff_px);
        if (x >= offset) {
            /* Click was after the start of the statusline, return to avoid
             * executing any other actions even if a click event is not
             * produced eventually. */

            if (!event_is_release) {
                /* x of the click event relative to the start of the
                 * statusline. */
                const uint32_t statusline_x = x - offset;
                child_handle_button(event, walk, statusline_x);
            }

            return;
        }
    }

    /* If a custom command was specified for this mouse button, it overrides
     * the default behavior. */
    if (execute_custom_command(event->detail, event_is_release) || event_is_release) {
        return;
    }

    if (cur_ws == NULL) {
        DLOG("No workspace active?\n");
        return;
    }
    switch (event->detail) {
        case XCB_BUTTON_SCROLL_UP:
        case XCB_BUTTON_SCROLL_LEFT:
            /* Mouse wheel up. We select the previous ws, if any.
             * If there is no more workspace, don’t even send the workspace
             * command, otherwise (with workspace auto_back_and_forth) we’d end
             * up on the wrong workspace. */
            if (cur_ws == TAILQ_FIRST(walk->workspaces))
                return;

            cur_ws = TAILQ_PREV(cur_ws, ws_head, tailq);
            break;
        case XCB_BUTTON_SCROLL_DOWN:
        case XCB_BUTTON_SCROLL_RIGHT:
            /* Mouse wheel down. We select the next ws, if any.
             * If there is no more workspace, don’t even send the workspace
             * command, otherwise (with workspace auto_back_and_forth) we’d end
             * up on the wrong workspace. */
            if (cur_ws == TAILQ_LAST(walk->workspaces, ws_head))
                return;

            cur_ws = TAILQ_NEXT(cur_ws, tailq);
            break;
        case 1:
            cur_ws = clicked_ws;

            /* if no workspace was clicked, focus our currently visible
             * workspace if it is not already focused */
            if (cur_ws == NULL) {
                TAILQ_FOREACH (cur_ws, walk->workspaces, tailq) {
                    if (cur_ws->visible && !cur_ws->focused)
                        break;
                }
            }

            /* if there is nothing to focus, we are done */
            if (cur_ws == NULL)
                return;

            break;
        default:
            return;
    }

    /* To properly handle workspace names with double quotes in them, we need
     * to escape the double quotes. Unfortunately, that’s rather ugly in C: We
     * first count the number of double quotes, then we allocate a large enough
     * buffer, then we copy character by character. */
    int num_quotes = 0;
    size_t namelen = 0;
    const char *utf8_name = cur_ws->canonical_name;
    for (const char *walk = utf8_name; *walk != '\0'; walk++) {
        if (*walk == '"' || *walk == '\\')
            num_quotes++;
        /* While we’re looping through the name anyway, we can save one
         * strlen(). */
        namelen++;
    }

    const size_t len = namelen + strlen("workspace \"\"") + 1;
    char *buffer = scalloc(len + num_quotes, 1);
    memcpy(buffer, "workspace \"", strlen("workspace \""));
    size_t inpos, outpos;
    for (inpos = 0, outpos = strlen("workspace \"");
         inpos < namelen;
         inpos++, outpos++) {
        if (utf8_name[inpos] == '"' || utf8_name[inpos] == '\\') {
            buffer[outpos] = '\\';
            outpos++;
        }
        buffer[outpos] = utf8_name[inpos];
    }
    buffer[outpos] = '"';
    i3_send_msg(I3_IPC_MESSAGE_TYPE_RUN_COMMAND, buffer);
    free(buffer);
}

/*
 * Handle visibility notifications: when none of the bars are visible, e.g.
 * if windows are in fullscreen on each output, suspend the child process.
 *
 */
static void handle_visibility_notify(xcb_visibility_notify_event_t *event) {
    bool visible = (event->state != XCB_VISIBILITY_FULLY_OBSCURED);
    int num_visible = 0;
    i3_output *output;

    SLIST_FOREACH (output, outputs, slist) {
        if (!output->active) {
            continue;
        }
        if (output->bar.id == event->window) {
            output->visible = visible;
        }
        num_visible += output->visible;
    }

    if (num_visible == 0) {
        stop_child();
    } else {
        cont_child();
    }
}

/*
 * Comparison function to sort trayclients in ascending alphanumeric order
 * according to their class.
 *
 */
static int reorder_trayclients_cmp(const void *_a, const void *_b) {
    trayclient *a = *((trayclient **)_a);
    trayclient *b = *((trayclient **)_b);

    int result = strcasecmp_nullable(a->class_class, b->class_class);
    return result != 0 ? result : strcasecmp_nullable(a->class_instance, b->class_instance);
}

/*
 * Adjusts the size of the tray window and alignment of the tray clients by
 * configuring their respective x coordinates. To be called when mapping or
 * unmapping a tray client window.
 *
 */
static void configure_trayclients(void) {
    i3_output *output;
    SLIST_FOREACH (output, outputs, slist) {
        if (!output->active) {
            continue;
        }

        int count = 0;
        trayclient *client;
        TAILQ_FOREACH (client, output->trayclients, tailq) {
            if (client->mapped) {
                count++;
            }
        }

        int idx = 0;
        trayclient **trayclients = smalloc(count * sizeof(trayclient *));
        TAILQ_FOREACH (client, output->trayclients, tailq) {
            if (client->mapped) {
                trayclients[idx++] = client;
            }
        }

        qsort(trayclients, count, sizeof(trayclient *), reorder_trayclients_cmp);

        uint32_t x = output->rect.w;
        for (idx = count; idx > 0; idx--) {
            x -= icon_size + logical_px(config.tray_padding);

            DLOG("Configuring tray window %08x to x=%d\n", trayclients[idx - 1]->win, x);
            xcb_configure_window(xcb_connection,
                                 trayclients[idx - 1]->win,
                                 XCB_CONFIG_WINDOW_X,
                                 &x);
        }

        free(trayclients);
    }
}

static trayclient *trayclient_and_output_from_window(xcb_window_t win, i3_output **output) {
    i3_output *o_walk;
    SLIST_FOREACH (o_walk, outputs, slist) {
        if (!o_walk->active) {
            continue;
        }

        trayclient *client;
        TAILQ_FOREACH (client, o_walk->trayclients, tailq) {
            if (client->win == win) {
                if (output) {
                    *output = o_walk;
                }
                return client;
            }
        }
    }
    return NULL;
}

static trayclient *trayclient_from_window(xcb_window_t win) {
    return trayclient_and_output_from_window(win, NULL);
}

static void trayclient_update_class(trayclient *client) {
    xcb_get_property_reply_t *prop = xcb_get_property_reply(
        conn,
        xcb_get_property_unchecked(
            xcb_connection,
            false,
            client->win,
            XCB_ATOM_WM_CLASS,
            XCB_ATOM_STRING,
            0,
            32),
        NULL);
    if (prop == NULL || xcb_get_property_value_length(prop) == 0) {
        DLOG("WM_CLASS not set.\n");
        free(prop);
        return;
    }

    /* We cannot use asprintf here since this property contains two
     * null-terminated strings (for compatibility reasons). Instead, we
     * use strdup() on both strings */
    const size_t prop_length = xcb_get_property_value_length(prop);
    char *new_class = xcb_get_property_value(prop);
    const size_t class_class_index = strnlen(new_class, prop_length) + 1;

    free(client->class_instance);
    free(client->class_class);

    client->class_instance = sstrndup(new_class, prop_length);
    if (class_class_index < prop_length) {
        client->class_class = sstrndup(new_class + class_class_index, prop_length - class_class_index);
    } else {
        client->class_class = NULL;
    }
    DLOG("WM_CLASS changed to %s (instance), %s (class)\n", client->class_instance, client->class_class);

    free(prop);
}

/*
 * Handles ClientMessages (messages sent from another client directly to us).
 *
 * At the moment, only the tray window will receive client messages. All
 * supported client messages currently are _NET_SYSTEM_TRAY_OPCODE.
 *
 */
static void handle_client_message(xcb_client_message_event_t *event) {
    if (event->type == atoms[I3_SYNC]) {
        xcb_window_t window = event->data.data32[0];
        uint32_t rnd = event->data.data32[1];
        /* Forward the request to i3 via the IPC interface so that all pending
         * IPC messages are guaranteed to be handled. */
        char *payload = NULL;
        sasprintf(&payload, "{\"rnd\":%d, \"window\":%d}", rnd, window);
        i3_send_msg(I3_IPC_MESSAGE_TYPE_SYNC, payload);
        free(payload);
    } else if (event->type == atoms[_NET_SYSTEM_TRAY_OPCODE] &&
               event->format == 32) {
        DLOG("_NET_SYSTEM_TRAY_OPCODE received\n");
        /* event->data.data32[0] is the timestamp */
        uint32_t op = event->data.data32[1];
        uint32_t mask;
        uint32_t values[2];
        if (op == SYSTEM_TRAY_REQUEST_DOCK) {
            xcb_window_t client = event->data.data32[2];

            mask = XCB_CW_EVENT_MASK;

            /* Needed to get the most recent value of XEMBED_MAPPED. */
            values[0] = XCB_EVENT_MASK_PROPERTY_CHANGE;
            /* Needed for UnmapNotify events. */
            values[0] |= XCB_EVENT_MASK_STRUCTURE_NOTIFY;
            /* Needed because some tray applications (e.g., VLC) use
             * override_redirect which causes no ConfigureRequest to be sent. */
            values[0] |= XCB_EVENT_MASK_RESIZE_REDIRECT;

            xcb_change_window_attributes(xcb_connection, client, mask, values);

            /* Request the _XEMBED_INFO property. The XEMBED specification
             * (which is referred by the tray specification) says this *has* to
             * be set, but VLC does not set it… */
            bool map_it = true;
            int xe_version = 1;
            xcb_get_property_cookie_t xembedc;
            xcb_generic_error_t *error;
            xembedc = xcb_get_property(xcb_connection,
                                       0,
                                       client,
                                       atoms[_XEMBED_INFO],
                                       XCB_GET_PROPERTY_TYPE_ANY,
                                       0,
                                       2 * 32);

            xcb_get_property_reply_t *xembedr = xcb_get_property_reply(xcb_connection,
                                                                       xembedc,
                                                                       &error);
            if (error != NULL) {
                ELOG("Error getting _XEMBED_INFO property: error_code %d\n",
                     error->error_code);
                free(error);
                return;
            }
            if (xembedr != NULL && xembedr->length != 0) {
                DLOG("xembed format = %d, len = %d\n", xembedr->format, xembedr->length);
                uint32_t *xembed = xcb_get_property_value(xembedr);
                DLOG("xembed version = %d\n", xembed[0]);
                DLOG("xembed flags = %d\n", xembed[1]);
                map_it = ((xembed[1] & XEMBED_MAPPED) == XEMBED_MAPPED);
                xe_version = xembed[0];
                if (xe_version > 1)
                    xe_version = 1;
                free(xembedr);
            } else {
                ELOG("Window %08x violates the XEMBED protocol, _XEMBED_INFO not set\n", client);
            }

            DLOG("X window %08x requested docking\n", client);

            if (output_for_tray == NULL) {
                ELOG("No output found for tray\n");
                return;
            }

            xcb_void_cookie_t rcookie = xcb_reparent_window(xcb_connection,
                                                            client,
                                                            output_for_tray->bar.id,
                                                            output_for_tray->rect.w - icon_size - logical_px(config.tray_padding),
                                                            logical_px(config.tray_padding));
            if (xcb_request_failed(rcookie, "Could not reparent window. Maybe it is using an incorrect depth/visual?"))
                return;

            /* We reconfigure the window to use a reasonable size. The systray
             * specification explicitly says:
             *   Tray icons may be assigned any size by the system tray, and
             *   should do their best to cope with any size effectively
             */
            mask = XCB_CONFIG_WINDOW_WIDTH | XCB_CONFIG_WINDOW_HEIGHT;
            values[0] = icon_size;
            values[1] = icon_size;
            xcb_configure_window(xcb_connection,
                                 client,
                                 mask,
                                 values);

            /* send the XEMBED_EMBEDDED_NOTIFY message */
            void *event = scalloc(32, 1);
            xcb_client_message_event_t *ev = event;
            ev->response_type = XCB_CLIENT_MESSAGE;
            ev->window = client;
            ev->type = atoms[_XEMBED];
            ev->format = 32;
            ev->data.data32[0] = XCB_CURRENT_TIME;
            ev->data.data32[1] = XEMBED_EMBEDDED_NOTIFY;
            ev->data.data32[2] = output_for_tray->bar.id;
            ev->data.data32[3] = xe_version;
            xcb_send_event(xcb_connection,
                           0,
                           client,
                           XCB_EVENT_MASK_NO_EVENT,
                           (char *)ev);
            free(event);

            /* Put the client inside the save set. Upon termination (whether
             * killed or normal exit does not matter) of i3bar, these clients
             * will be correctly reparented to their most closest living
             * ancestor. Without this, tray icons might die when i3bar
             * exits/crashes. */
            xcb_change_save_set(xcb_connection, XCB_SET_MODE_INSERT, client);

            trayclient *tc = scalloc(1, sizeof(trayclient));
            tc->win = client;
            tc->xe_version = xe_version;
            tc->mapped = false;
            TAILQ_INSERT_TAIL(output_for_tray->trayclients, tc, tailq);
            trayclient_update_class(tc);

            if (map_it) {
                DLOG("Mapping dock client\n");
                xcb_map_window(xcb_connection, client);
            } else {
                DLOG("Not mapping dock client yet\n");
            }
            /* Trigger an update to copy the statusline text to the appropriate
             * position */
            configure_trayclients();
            draw_bars(false);
        }
    }
}

/*
 * Handles DestroyNotify events by removing the tray client from the data
 * structure. According to the XEmbed protocol, this is one way for a tray
 * client to finish the protocol. After this event is received, there is no
 * further interaction with the tray client.
 *
 * See: https://standards.freedesktop.org/xembed-spec/xembed-spec-latest.html
 *
 */
static void handle_destroy_notify(xcb_destroy_notify_event_t *event) {
    DLOG("DestroyNotify for window = %08x, event = %08x\n", event->window, event->event);

    i3_output *output;
    trayclient *client = trayclient_and_output_from_window(event->window, &output);
    if (!client) {
        DLOG("WARNING: Could not find corresponding tray window.\n");
        return;
    }

    DLOG("Removing tray client with window ID %08x\n", event->window);
    TAILQ_REMOVE(output->trayclients, client, tailq);
    free(client->class_class);
    free(client->class_instance);
    FREE(client);

    /* Trigger an update, we now have more space for the statusline */
    configure_trayclients();
    draw_bars(false);
}

/*
 * Handles MapNotify events. These events happen when a tray client shows its
 * window. We respond by realigning the tray clients.
 *
 */
static void handle_map_notify(xcb_map_notify_event_t *event) {
    DLOG("MapNotify for window = %08x, event = %08x\n", event->window, event->event);

    trayclient *client = trayclient_from_window(event->window);
    if (!client) {
        DLOG("WARNING: Could not find corresponding tray window.\n");
        return;
    }

    DLOG("Tray client mapped (window ID %08x). Adjusting tray.\n", event->window);
    client->mapped = true;

    /* Trigger an update, we now have one extra tray client. */
    configure_trayclients();
    draw_bars(false);
}
/*
 * Handles UnmapNotify events. These events happen when a tray client hides its
 * window. We respond by realigning the tray clients.
 *
 */
static void handle_unmap_notify(xcb_unmap_notify_event_t *event) {
    DLOG("UnmapNotify for window = %08x, event = %08x\n", event->window, event->event);

    trayclient *client = trayclient_from_window(event->window);
    if (!client) {
        DLOG("WARNING: Could not find corresponding tray window.\n");
        return;
    }

    DLOG("Tray client unmapped (window ID %08x). Adjusting tray.\n", event->window);
    client->mapped = false;

    /* Trigger an update, we now have more space for the statusline */
    configure_trayclients();
    draw_bars(false);
}

/*
 * Handle PropertyNotify messages.
 *
 */
static void handle_property_notify(xcb_property_notify_event_t *event) {
    DLOG("PropertyNotify\n");
    if (event->atom == atoms[_XEMBED_INFO] &&
        event->state == XCB_PROPERTY_NEW_VALUE) {
        /* _XEMBED_INFO property tells us whether a dock client should be mapped or unmapped. */
        DLOG("xembed_info updated\n");

        trayclient *client = trayclient_from_window(event->window);
        if (!client) {
            ELOG("PropertyNotify received for unknown window %08x\n", event->window);
            return;
        }

        xcb_get_property_cookie_t xembedc;
        xembedc = xcb_get_property_unchecked(xcb_connection,
                                             0,
                                             client->win,
                                             atoms[_XEMBED_INFO],
                                             XCB_GET_PROPERTY_TYPE_ANY,
                                             0,
                                             2 * 32);

        xcb_get_property_reply_t *xembedr = xcb_get_property_reply(xcb_connection,
                                                                   xembedc,
                                                                   NULL);
        if (xembedr == NULL || xembedr->length == 0) {
            DLOG("xembed_info unset\n");
            return;
        }

        DLOG("xembed format = %d, len = %d\n", xembedr->format, xembedr->length);
        uint32_t *xembed = xcb_get_property_value(xembedr);
        DLOG("xembed version = %d\n", xembed[0]);
        DLOG("xembed flags = %d\n", xembed[1]);
        bool map_it = ((xembed[1] & XEMBED_MAPPED) == XEMBED_MAPPED);
        DLOG("map state now %d\n", map_it);
        if (client->mapped && !map_it) {
            /* need to unmap the window */
            xcb_unmap_window(xcb_connection, client->win);
        } else if (!client->mapped && map_it) {
            /* need to map the window */
            xcb_map_window(xcb_connection, client->win);
        }
        free(xembedr);
    } else if (event->atom == XCB_ATOM_WM_CLASS) {
        trayclient *client = trayclient_from_window(event->window);
        if (client) {
            trayclient_update_class(client);
        }
    }
}

/*
 * If a tray client attempts to change its size we deny the request and respond
 * by telling it its actual size.
 *
 */
static void handle_configuration_change(xcb_window_t window) {
    trayclient *trayclient;
    i3_output *output;
    SLIST_FOREACH (output, outputs, slist) {
        if (!output->active)
            continue;

        int clients = 0;
        TAILQ_FOREACH_REVERSE (trayclient, output->trayclients, tc_head, tailq) {
            if (!trayclient->mapped)
                continue;
            clients++;

            if (trayclient->win != window)
                continue;

            xcb_rectangle_t rect;
            rect.x = output->rect.w - (clients * (icon_size + logical_px(config.tray_padding)));
            rect.y = logical_px(config.tray_padding);
            rect.width = icon_size;
            rect.height = icon_size;

            DLOG("This is a tray window. x = %d\n", rect.x);
            fake_configure_notify(xcb_connection, rect, window, 0);
            return;
        }
    }

    DLOG("WARNING: Could not find corresponding tray window.\n");
}

static void handle_configure_request(xcb_configure_request_event_t *event) {
    DLOG("ConfigureRequest for window = %08x\n", event->window);
    handle_configuration_change(event->window);
}

static void handle_resize_request(xcb_resize_request_event_t *event) {
    DLOG("ResizeRequest for window = %08x\n", event->window);
    handle_configuration_change(event->window);
}

/*
 * This function is called immediately before the main loop locks. We check for
 * events from X11, handle them, then flush our outgoing queue.
 *
 */
static void xcb_prep_cb(struct ev_loop *loop, ev_prepare *watcher, int revents) {
    xcb_generic_event_t *event;

    if (xcb_connection_has_error(xcb_connection)) {
        ELOG("X11 connection was closed unexpectedly - maybe your X server terminated / crashed?\n");
#ifdef I3_ASAN_ENABLED
        __lsan_do_leak_check();
#endif
        exit(1);
    }

    while ((event = xcb_poll_for_event(xcb_connection)) != NULL) {
        if (event->response_type == 0) {
            xcb_generic_error_t *error = (xcb_generic_error_t *)event;
            DLOG("Received X11 error, sequence 0x%x, error_code = %d\n", error->sequence, error->error_code);
            free(event);
            continue;
        }

        int type = (event->response_type & ~0x80);

        if (type == xkb_base && xkb_base > -1) {
            DLOG("received an xkb event\n");

            xcb_xkb_state_notify_event_t *state = (xcb_xkb_state_notify_event_t *)event;
            const uint32_t mod = (config.modifier & 0xFFFF);
            const bool new_mod_pressed = (mod != 0 && (state->mods & mod) == mod);
            if (new_mod_pressed != mod_pressed) {
                mod_pressed = new_mod_pressed;
                if (state->xkbType == XCB_XKB_STATE_NOTIFY && config.modifier != XCB_NONE) {
                    if (mod_pressed) {
                        activated_mode = false;
                        unhide_bars();
                    } else if (!activated_mode) {
                        hide_bars();
                    }
                }
            }

            free(event);
            continue;
        }

        switch (type) {
            case XCB_VISIBILITY_NOTIFY:
                /* Visibility change: a bar is [un]obscured by other window */
                handle_visibility_notify((xcb_visibility_notify_event_t *)event);
                break;
            case XCB_EXPOSE:
                if (((xcb_expose_event_t *)event)->count == 0) {
                    /* Expose-events happen, when the window needs to be redrawn */
                    redraw_bars();
                }

                break;
            case XCB_BUTTON_RELEASE:
            case XCB_BUTTON_PRESS:
                /* Button press events are mouse buttons clicked on one of our bars */
                handle_button((xcb_button_press_event_t *)event);
                break;
            case XCB_CLIENT_MESSAGE:
                /* Client messages are used for client-to-client communication, for
                 * example system tray widgets talk to us directly via client messages. */
                handle_client_message((xcb_client_message_event_t *)event);
                break;
            case XCB_DESTROY_NOTIFY:
                /* DestroyNotify signifies the end of the XEmbed protocol */
                handle_destroy_notify((xcb_destroy_notify_event_t *)event);
                break;
            case XCB_UNMAP_NOTIFY:
                /* UnmapNotify is received when a tray client hides its window. */
                handle_unmap_notify((xcb_unmap_notify_event_t *)event);
                break;
            case XCB_MAP_NOTIFY:
                handle_map_notify((xcb_map_notify_event_t *)event);
                break;
            case XCB_PROPERTY_NOTIFY:
                /* PropertyNotify */
                handle_property_notify((xcb_property_notify_event_t *)event);
                break;
            case XCB_CONFIGURE_REQUEST:
                /* ConfigureRequest, sent by a tray child */
                handle_configure_request((xcb_configure_request_event_t *)event);
                break;
            case XCB_RESIZE_REQUEST:
                /* ResizeRequest sent by a tray child using override_redirect. */
                handle_resize_request((xcb_resize_request_event_t *)event);
                break;
        }
        free(event);
    }

    xcb_flush(xcb_connection);
}

/*
 * Dummy callback. We only need this, so that the prepare and check watchers
 * are triggered
 *
 */
static void xcb_io_cb(struct ev_loop *loop, ev_io *watcher, int revents) {
}

/*
 * Early initialization of the connection to X11: Everything which does not
 * depend on 'config'.
 *
 */
char *init_xcb_early(void) {
    /* FIXME: xcb_connect leaks memory */
    xcb_connection = xcb_connect(NULL, &screen);
    if (xcb_connection_has_error(xcb_connection)) {
        ELOG("Cannot open display\n");
        exit(EXIT_FAILURE);
    }
    conn = xcb_connection;
    DLOG("Connected to xcb\n");

/* We have to request the atoms we need */
#define ATOM_DO(name) atom_cookies[name] = xcb_intern_atom(xcb_connection, 0, strlen(#name), #name);
#include "xcb_atoms.def"

    root_screen = xcb_aux_get_screen(xcb_connection, screen);
    xcb_root = root_screen->root;

    depth = root_screen->root_depth;
    colormap = root_screen->default_colormap;
    visual_type = config.transparency ? xcb_aux_find_visual_by_attrs(root_screen, -1, 32) : NULL;
    if (visual_type != NULL) {
        depth = xcb_aux_get_depth_of_visual(root_screen, visual_type->visual_id);
        colormap = xcb_generate_id(xcb_connection);
        xcb_void_cookie_t cm_cookie = xcb_create_colormap_checked(xcb_connection,
                                                                  XCB_COLORMAP_ALLOC_NONE,
                                                                  colormap,
                                                                  xcb_root,
                                                                  visual_type->visual_id);
        if (xcb_request_failed(cm_cookie, "Could not allocate colormap")) {
            exit(EXIT_FAILURE);
        }
    } else {
        visual_type = get_visualtype(root_screen);
    }

    xcb_cursor_context_t *cursor_ctx;
    if (xcb_cursor_context_new(conn, root_screen, &cursor_ctx) < 0) {
        errx(EXIT_FAILURE, "Cannot allocate xcursor context");
    }
    cursor = xcb_cursor_load_cursor(cursor_ctx, "left_ptr");
    xcb_cursor_context_free(cursor_ctx);

    /* The various watchers to communicate with xcb */
    xcb_io = smalloc(sizeof(ev_io));
    xcb_prep = smalloc(sizeof(ev_prepare));

    ev_io_init(xcb_io, &xcb_io_cb, xcb_get_file_descriptor(xcb_connection), EV_READ);
    ev_prepare_init(xcb_prep, &xcb_prep_cb);

    ev_io_start(main_loop, xcb_io);
    ev_prepare_start(main_loop, xcb_prep);

    /* Now we get the atoms and save them in a nice data structure */
    get_atoms();

    char *path = root_atom_contents("I3_SOCKET_PATH", xcb_connection, screen);

    return path;
}

/*
 * Register for xkb keyevents. To grab modifiers without blocking other applications from receiving key events
 * involving that modifier, we sadly have to use xkb which is not yet fully supported
 * in xcb.
 *
 */
static void register_xkb_keyevents(void) {
    const xcb_query_extension_reply_t *extreply;
    extreply = xcb_get_extension_data(conn, &xcb_xkb_id);
    if (!extreply->present) {
        ELOG("xkb is not present on this server\n");
        exit(EXIT_FAILURE);
    }
    DLOG("initializing xcb-xkb\n");
    xcb_xkb_use_extension(conn, XCB_XKB_MAJOR_VERSION, XCB_XKB_MINOR_VERSION);
    xcb_xkb_select_events(conn,
                          XCB_XKB_ID_USE_CORE_KBD,
                          XCB_XKB_EVENT_TYPE_STATE_NOTIFY,
                          0,
                          XCB_XKB_EVENT_TYPE_STATE_NOTIFY,
                          0xff,
                          0xff,
                          NULL);
    xkb_base = extreply->first_event;
}

/*
 * Deregister from xkb keyevents.
 *
 */
static void deregister_xkb_keyevents(void) {
    xcb_xkb_select_events(conn,
                          XCB_XKB_ID_USE_CORE_KBD,
                          0,
                          0,
                          0,
                          0xff,
                          0xff,
                          NULL);
}

/*
 * Initialization which depends on 'config' being usable. Called after the
 * configuration has arrived.
 *
 */
void init_xcb_late(char *fontname) {
    if (fontname == NULL)
        fontname = "-misc-fixed-medium-r-normal--13-120-75-75-C-70-iso10646-1";

    /* Load the font */
    font = load_font(fontname, true);
    set_font(&font);
    DLOG("Calculated font height: %d\n", font.height);
    bar_height = font.height + 2 * logical_px(ws_voff_px);
    icon_size = bar_height - 2 * logical_px(config.tray_padding);

    if (config.separator_symbol)
        separator_symbol_width = predict_text_width(config.separator_symbol);

    xcb_flush(xcb_connection);

    if (config.hide_on_modifier == M_HIDE)
        register_xkb_keyevents();
}

/*
 * Inform clients waiting for a new _NET_SYSTEM_TRAY that we took the
 * selection.
 *
 */
static void send_tray_clientmessage(void) {
    uint8_t buffer[32] = {0};
    xcb_client_message_event_t *ev = (xcb_client_message_event_t *)buffer;

    ev->response_type = XCB_CLIENT_MESSAGE;
    ev->window = xcb_root;
    ev->type = atoms[MANAGER];
    ev->format = 32;
    ev->data.data32[0] = XCB_CURRENT_TIME;
    ev->data.data32[1] = tray_reply->atom;
    ev->data.data32[2] = selwin;

    xcb_send_event(xcb_connection,
                   0,
                   xcb_root,
                   0xFFFFFF,
                   (char *)buffer);
}

/*
 * Initializes tray support by requesting the appropriate _NET_SYSTEM_TRAY atom
 * for the X11 display we are running on, then acquiring the selection for this
 * atom. Afterwards, tray clients will send ClientMessages to our window.
 *
 */
static void init_tray(void) {
    DLOG("Initializing system tray functionality\n");
    /* request the tray manager atom for the X11 display we are running on */
    char atomname[strlen("_NET_SYSTEM_TRAY_S") + 11];
    snprintf(atomname, strlen("_NET_SYSTEM_TRAY_S") + 11, "_NET_SYSTEM_TRAY_S%d", screen);
    xcb_intern_atom_cookie_t tray_cookie;
    if (tray_reply == NULL)
        tray_cookie = xcb_intern_atom(xcb_connection, 0, strlen(atomname), atomname);

    /* tray support: we need a window to own the selection */
    selwin = xcb_generate_id(xcb_connection);
    uint32_t selmask = XCB_CW_BACK_PIXEL | XCB_CW_BORDER_PIXEL | XCB_CW_OVERRIDE_REDIRECT | XCB_CW_COLORMAP;
    uint32_t selval[] = {root_screen->black_pixel, root_screen->black_pixel, 1, colormap};
    xcb_create_window(xcb_connection,
                      depth,
                      selwin,
                      xcb_root,
                      -1, -1,
                      1, 1,
                      0,
                      XCB_WINDOW_CLASS_INPUT_OUTPUT,
                      visual_type->visual_id,
                      selmask,
                      selval);

    uint32_t orientation = _NET_SYSTEM_TRAY_ORIENTATION_HORZ;
    /* set the atoms */
    xcb_change_property(xcb_connection,
                        XCB_PROP_MODE_REPLACE,
                        selwin,
                        atoms[_NET_SYSTEM_TRAY_ORIENTATION],
                        XCB_ATOM_CARDINAL,
                        32,
                        1,
                        &orientation);
    xcb_change_property(xcb_connection,
                        XCB_PROP_MODE_REPLACE,
                        selwin,
                        atoms[_NET_SYSTEM_TRAY_VISUAL],
                        XCB_ATOM_VISUALID,
                        32,
                        1,
                        &visual_type->visual_id);

    init_tray_colors();

    if (tray_reply == NULL) {
        if (!(tray_reply = xcb_intern_atom_reply(xcb_connection, tray_cookie, NULL))) {
            ELOG("Could not get atom %s\n", atomname);
            exit(EXIT_FAILURE);
        }
    }

    xcb_set_selection_owner(xcb_connection,
                            selwin,
                            tray_reply->atom,
                            XCB_CURRENT_TIME);

    /* Verify that we have the selection */
    xcb_get_selection_owner_cookie_t selcookie;
    xcb_get_selection_owner_reply_t *selreply;

    selcookie = xcb_get_selection_owner(xcb_connection, tray_reply->atom);
    if (!(selreply = xcb_get_selection_owner_reply(xcb_connection, selcookie, NULL))) {
        ELOG("Could not get selection owner for %s\n", atomname);
        exit(EXIT_FAILURE);
    }

    if (selreply->owner != selwin) {
        ELOG("Could not set the %s selection. "
             "Maybe another tray is already running?\n",
             atomname);
        /* NOTE that this error is not fatal. We just can’t provide tray
         * functionality */
        free(selreply);
        return;
    }

    free(selreply);

    send_tray_clientmessage();
}

/*
 * We need to set the _NET_SYSTEM_TRAY_COLORS atom on the tray selection window
 * to make GTK+ 3 applets with symbolic icons visible. If the colors are unset,
 * they assume a light background.
 * See also https://bugzilla.gnome.org/show_bug.cgi?id=679591
 *
 */
void init_tray_colors(void) {
    /* Convert colors.bar_fg (#rrggbb) to 16-bit RGB */
    const char *bar_fg = (config.colors.bar_fg ? config.colors.bar_fg : "#FFFFFF");

    DLOG("Setting bar_fg = %s as _NET_SYSTEM_TRAY_COLORS\n", bar_fg);

    char strgroups[3][3] = {{bar_fg[1], bar_fg[2], '\0'},
                            {bar_fg[3], bar_fg[4], '\0'},
                            {bar_fg[5], bar_fg[6], '\0'}};
    const uint8_t r = strtol(strgroups[0], NULL, 16);
    const uint8_t g = strtol(strgroups[1], NULL, 16);
    const uint8_t b = strtol(strgroups[2], NULL, 16);

    const uint16_t r16 = ((uint16_t)r << 8) | r;
    const uint16_t g16 = ((uint16_t)g << 8) | g;
    const uint16_t b16 = ((uint16_t)b << 8) | b;

    const uint32_t tray_colors[12] = {
        r16, g16, b16, /* foreground color */
        r16, g16, b16, /* error color */
        r16, g16, b16, /* warning color */
        r16, g16, b16, /* success color */
    };

    xcb_change_property(xcb_connection,
                        XCB_PROP_MODE_REPLACE,
                        selwin,
                        atoms[_NET_SYSTEM_TRAY_COLORS],
                        XCB_ATOM_CARDINAL,
                        32,
                        12,
                        tray_colors);
}

/*
 * Cleanup the xcb stuff.
 * Called once, before the program terminates.
 *
 */
void clean_xcb(void) {
    free_outputs();

    free_font();

    xcb_free_cursor(xcb_connection, cursor);
    xcb_flush(xcb_connection);
    xcb_aux_sync(xcb_connection);
    xcb_disconnect(xcb_connection);

    ev_prepare_stop(main_loop, xcb_prep);
    ev_io_stop(main_loop, xcb_io);

    FREE(xcb_prep);
    FREE(xcb_io);
}

/*
 * Get the earlier requested atoms and save them in the prepared data structure
 *
 */
void get_atoms(void) {
    xcb_intern_atom_reply_t *reply;
#define ATOM_DO(name)                                                        \
    reply = xcb_intern_atom_reply(xcb_connection, atom_cookies[name], NULL); \
    if (reply == NULL) {                                                     \
        ELOG("Could not get atom %s\n", #name);                              \
        exit(EXIT_FAILURE);                                                  \
    }                                                                        \
    atoms[name] = reply->atom;                                               \
    free(reply);

#include "xcb_atoms.def"
    DLOG("Got atoms\n");
}

/*
 * Reparents all tray clients of the specified output to the root window. This
 * is either used when shutting down, when an output appears (xrandr --output
 * VGA1 --off) or when the primary output changes.
 *
 * Applications using the tray will start the protocol from the beginning again
 * afterwards.
 *
 */
void kick_tray_clients(i3_output *output) {
    if (TAILQ_EMPTY(output->trayclients))
        return;

    trayclient *trayclient;
    while (!TAILQ_EMPTY(output->trayclients)) {
        trayclient = TAILQ_FIRST(output->trayclients);
        /* Unmap, then reparent (to root) the tray client windows */
        xcb_unmap_window(xcb_connection, trayclient->win);
        xcb_reparent_window(xcb_connection,
                            trayclient->win,
                            xcb_root,
                            0,
                            0);

        free(trayclient->class_class);
        free(trayclient->class_instance);

        /* We remove the trayclient right here. We might receive an UnmapNotify
         * event afterwards, but better safe than sorry. */
        TAILQ_REMOVE(output->trayclients, trayclient, tailq);
        FREE(trayclient);
    }

    /* Fake a DestroyNotify so that Qt re-adds tray icons.
     * We cannot actually destroy the window because then Qt will not restore
     * its event mask on the new window. */
    uint8_t buffer[32] = {0};
    xcb_destroy_notify_event_t *event = (xcb_destroy_notify_event_t *)buffer;

    event->response_type = XCB_DESTROY_NOTIFY;
    event->event = selwin;
    event->window = selwin;

    xcb_send_event(conn, false, selwin, XCB_EVENT_MASK_STRUCTURE_NOTIFY, (char *)event);

    send_tray_clientmessage();
}

/*
 * Destroy the bar of the specified output
 *
 */
void destroy_window(i3_output *output) {
    if (output == NULL || output->bar.id == XCB_NONE) {
        return;
    }

<<<<<<< HEAD
    kick_tray_clients(output);

=======
>>>>>>> 5af9ea65
    draw_util_surface_free(xcb_connection, &(output->bar));
    draw_util_surface_free(xcb_connection, &(output->buffer));
    draw_util_surface_free(xcb_connection, &(output->statusline_buffer));
    xcb_destroy_window(xcb_connection, output->bar.id);
    xcb_free_pixmap(xcb_connection, output->buffer.id);
    xcb_free_pixmap(xcb_connection, output->statusline_buffer.id);
    output->bar.id = XCB_NONE;

    kick_tray_clients(output);
}

/* Strut partial tells i3 where to reserve space for i3bar. This is determined
 * by the `position` bar config directive. */
static xcb_void_cookie_t config_strut_partial(i3_output *output) {
    /* A local struct to save the strut_partial property */
    struct {
        uint32_t left;
        uint32_t right;
        uint32_t top;
        uint32_t bottom;
        uint32_t left_start_y;
        uint32_t left_end_y;
        uint32_t right_start_y;
        uint32_t right_end_y;
        uint32_t top_start_x;
        uint32_t top_end_x;
        uint32_t bottom_start_x;
        uint32_t bottom_end_x;
    } __attribute__((__packed__)) strut_partial;
    memset(&strut_partial, 0, sizeof(strut_partial));

    switch (config.position) {
        case POS_NONE:
            break;
        case POS_TOP:
            strut_partial.top = bar_height;
            strut_partial.top_start_x = output->rect.x;
            strut_partial.top_end_x = output->rect.x + output->rect.w;
            break;
        case POS_BOT:
            strut_partial.bottom = bar_height;
            strut_partial.bottom_start_x = output->rect.x;
            strut_partial.bottom_end_x = output->rect.x + output->rect.w;
            break;
    }
    return xcb_change_property(xcb_connection,
                               XCB_PROP_MODE_REPLACE,
                               output->bar.id,
                               atoms[_NET_WM_STRUT_PARTIAL],
                               XCB_ATOM_CARDINAL,
                               32,
                               12,
                               &strut_partial);
}

/*
 * Returns the output which should hold the tray, if one exists.
 *
 * An output is returned in these scenarios:
 *   1. A specific output was listed in tray_outputs which is also in the list
 *   of outputs managed by this bar.
 *   2. No tray_output directive was specified. In this case, we use the first
 *   available output.
 *   3. 'tray_output primary' was specified. In this case we use the primary
 *   output.
 *
 * Three scenarios in which we specifically don't want to use a tray:
 *   1. 'tray_output none' was specified.
 *   2. A specific output was listed as a tray_output, but is not one of the
 *   outputs managed by this bar. For example, consider tray_outputs == [VGA-1],
 *   but outputs == [HDMI-1].
 *   3. 'tray_output primary' was specified and no output in the list is
 *   primary.
 */
static i3_output *get_tray_output(void) {
    i3_output *output = NULL;
    if (TAILQ_EMPTY(&(config.tray_outputs))) {
        /* No tray_output specified, use first active output. */
        SLIST_FOREACH (output, outputs, slist) {
            if (output->active) {
                return output;
            }
        }
        return NULL;
    } else if (strcasecmp(TAILQ_FIRST(&(config.tray_outputs))->output, "none") == 0) {
        /* Check for "tray_output none" */
        return NULL;
    }

    /* If one or more tray_output assignments were specified, we ensure that at
     * least one of them is actually an output managed by this instance. */
    tray_output_t *tray_output;
    TAILQ_FOREACH (tray_output, &(config.tray_outputs), tray_outputs) {
        SLIST_FOREACH (output, outputs, slist) {
            if (output->active &&
                (strcasecmp(output->name, tray_output->output) == 0 ||
                 (strcasecmp(tray_output->output, "primary") == 0 && output->primary))) {
                return output;
            }
        }
    }

    return NULL;
}

/*
 * Reconfigure all bars and create new bars for recently activated outputs
 *
 */
void reconfig_windows(bool redraw_bars) {
    uint32_t mask;
    uint32_t values[6];

    i3_output *walk;
    SLIST_FOREACH (walk, outputs, slist) {
        if (!walk->active) {
            /* If an output is not active, we destroy its bar */
            /* FIXME: Maybe we rather want to unmap? */
            DLOG("Destroying window for output %s\n", walk->name);
            destroy_window(walk);
            continue;
        }
        if (walk->bar.id == XCB_NONE) {
            DLOG("Creating window for output %s\n", walk->name);

            xcb_window_t bar_id = xcb_generate_id(xcb_connection);
            xcb_pixmap_t buffer_id = xcb_generate_id(xcb_connection);
            xcb_pixmap_t statusline_buffer_id = xcb_generate_id(xcb_connection);
            mask = XCB_CW_BACK_PIXEL | XCB_CW_BORDER_PIXEL | XCB_CW_OVERRIDE_REDIRECT | XCB_CW_EVENT_MASK | XCB_CW_COLORMAP | XCB_CW_CURSOR;

            values[0] = colors.bar_bg.colorpixel;
            values[1] = root_screen->black_pixel;
            /* If hide_on_modifier is set to hide or invisible mode, i3 is not supposed to manage our bar windows */
            values[2] = (config.hide_on_modifier == M_DOCK ? 0 : 1);
            /* We enable the following EventMask fields:
             * EXPOSURE, to get expose events (we have to re-draw then)
             * SUBSTRUCTURE_REDIRECT, to get ConfigureRequests when the tray
             *                        child windows use ConfigureWindow
             * BUTTON_PRESS, to handle clicks on the workspace buttons
             * */
            values[3] = XCB_EVENT_MASK_EXPOSURE |
                        XCB_EVENT_MASK_SUBSTRUCTURE_REDIRECT |
                        XCB_EVENT_MASK_BUTTON_PRESS |
                        XCB_EVENT_MASK_BUTTON_RELEASE;
            if (config.hide_on_modifier == M_DOCK) {
                /* If the bar is normally visible, catch visibility change events to suspend
                 * the status process when the bar is obscured by full-screened windows.  */
                values[3] |= XCB_EVENT_MASK_VISIBILITY_CHANGE;
                walk->visible = true;
            }
            values[4] = colormap;
            values[5] = cursor;

            xcb_void_cookie_t win_cookie = xcb_create_window_checked(xcb_connection,
                                                                     depth,
                                                                     bar_id,
                                                                     xcb_root,
                                                                     walk->rect.x, walk->rect.y + walk->rect.h - bar_height,
                                                                     walk->rect.w, bar_height,
                                                                     0,
                                                                     XCB_WINDOW_CLASS_INPUT_OUTPUT,
                                                                     visual_type->visual_id,
                                                                     mask,
                                                                     values);

            /* The double-buffer we use to render stuff off-screen */
            xcb_void_cookie_t pm_cookie = xcb_create_pixmap_checked(xcb_connection,
                                                                    depth,
                                                                    buffer_id,
                                                                    bar_id,
                                                                    walk->rect.w,
                                                                    bar_height);

            /* The double-buffer we use to render the statusline before copying to buffer */
            xcb_void_cookie_t slpm_cookie = xcb_create_pixmap_checked(xcb_connection,
                                                                      depth,
                                                                      statusline_buffer_id,
                                                                      bar_id,
                                                                      walk->rect.w,
                                                                      bar_height);

            /* Set the WM_CLASS and WM_NAME (we don't need UTF-8) atoms */
            char *class;
            int len = sasprintf(&class, "%s%ci3bar%c", config.bar_id, 0, 0);
            xcb_void_cookie_t class_cookie;
            class_cookie = xcb_change_property(xcb_connection,
                                               XCB_PROP_MODE_REPLACE,
                                               bar_id,
                                               XCB_ATOM_WM_CLASS,
                                               XCB_ATOM_STRING,
                                               8,
                                               len,
                                               class);

            char *name;
            sasprintf(&name, "i3bar for output %s", walk->name);
            xcb_void_cookie_t name_cookie;
            name_cookie = xcb_change_property(xcb_connection,
                                              XCB_PROP_MODE_REPLACE,
                                              bar_id,
                                              XCB_ATOM_WM_NAME,
                                              XCB_ATOM_STRING,
                                              8,
                                              strlen(name),
                                              name);
            free(name);

            /* We want dock windows (for now). When override_redirect is set, i3 is ignoring
             * this one */
            xcb_void_cookie_t dock_cookie = xcb_change_property(xcb_connection,
                                                                XCB_PROP_MODE_REPLACE,
                                                                bar_id,
                                                                atoms[_NET_WM_WINDOW_TYPE],
                                                                XCB_ATOM_ATOM,
                                                                32,
                                                                1,
                                                                (unsigned char *)&atoms[_NET_WM_WINDOW_TYPE_DOCK]);

            draw_util_surface_init(xcb_connection, &walk->bar, bar_id, NULL, walk->rect.w, bar_height);
            draw_util_surface_init(xcb_connection, &walk->buffer, buffer_id, NULL, walk->rect.w, bar_height);
            draw_util_surface_init(xcb_connection, &walk->statusline_buffer, statusline_buffer_id, NULL, walk->rect.w, bar_height);

            xcb_void_cookie_t strut_cookie = config_strut_partial(walk);

            /* We finally map the bar (display it on screen), unless the modifier-switch is on */
            xcb_void_cookie_t map_cookie;
            if (config.hide_on_modifier == M_DOCK) {
                map_cookie = xcb_map_window_checked(xcb_connection, bar_id);
            }

            if (xcb_request_failed(win_cookie, "Could not create window") ||
                xcb_request_failed(pm_cookie, "Could not create pixmap") ||
                xcb_request_failed(slpm_cookie, "Could not create statusline pixmap") ||
                xcb_request_failed(dock_cookie, "Could not set dock mode") ||
                xcb_request_failed(class_cookie, "Could not set WM_CLASS") ||
                xcb_request_failed(name_cookie, "Could not set WM_NAME") ||
                xcb_request_failed(strut_cookie, "Could not set strut") ||
                ((config.hide_on_modifier == M_DOCK) && xcb_request_failed(map_cookie, "Could not map window"))) {
                exit(EXIT_FAILURE);
            }

        } else {
            /* We already have a bar, so we just reconfigure it */
            mask = XCB_CONFIG_WINDOW_X |
                   XCB_CONFIG_WINDOW_Y |
                   XCB_CONFIG_WINDOW_WIDTH |
                   XCB_CONFIG_WINDOW_HEIGHT |
                   XCB_CONFIG_WINDOW_STACK_MODE;
            values[0] = walk->rect.x;
            if (config.position == POS_TOP)
                values[1] = walk->rect.y;
            else
                values[1] = walk->rect.y + walk->rect.h - bar_height;
            values[2] = walk->rect.w;
            values[3] = bar_height;
            values[4] = XCB_STACK_MODE_ABOVE;

            DLOG("Reconfiguring strut partial property for output %s\n", walk->name);
            xcb_void_cookie_t strut_cookie = config_strut_partial(walk);

            DLOG("Destroying buffer for output %s\n", walk->name);
            xcb_free_pixmap(xcb_connection, walk->buffer.id);

            DLOG("Destroying statusline buffer for output %s\n", walk->name);
            xcb_free_pixmap(xcb_connection, walk->statusline_buffer.id);

            DLOG("Reconfiguring window for output %s to %d,%d\n", walk->name, values[0], values[1]);
            xcb_void_cookie_t cfg_cookie = xcb_configure_window_checked(xcb_connection,
                                                                        walk->bar.id,
                                                                        mask,
                                                                        values);

            mask = XCB_CW_OVERRIDE_REDIRECT;
            values[0] = (config.hide_on_modifier == M_DOCK ? 0 : 1);
            DLOG("Changing window attribute override_redirect for output %s to %d\n", walk->name, values[0]);
            xcb_void_cookie_t chg_cookie = xcb_change_window_attributes(xcb_connection,
                                                                        walk->bar.id,
                                                                        mask,
                                                                        values);

            DLOG("Recreating buffer for output %s\n", walk->name);
            xcb_void_cookie_t pm_cookie = xcb_create_pixmap_checked(xcb_connection,
                                                                    depth,
                                                                    walk->buffer.id,
                                                                    walk->bar.id,
                                                                    walk->rect.w,
                                                                    bar_height);

            DLOG("Recreating statusline buffer for output %s\n", walk->name);
            xcb_void_cookie_t slpm_cookie = xcb_create_pixmap_checked(xcb_connection,
                                                                      depth,
                                                                      walk->statusline_buffer.id,
                                                                      walk->bar.id,
                                                                      walk->rect.w,
                                                                      bar_height);

            draw_util_surface_free(xcb_connection, &(walk->bar));
            draw_util_surface_free(xcb_connection, &(walk->buffer));
            draw_util_surface_free(xcb_connection, &(walk->statusline_buffer));
            draw_util_surface_init(xcb_connection, &(walk->bar), walk->bar.id, NULL, walk->rect.w, bar_height);
            draw_util_surface_init(xcb_connection, &(walk->buffer), walk->buffer.id, NULL, walk->rect.w, bar_height);
            draw_util_surface_init(xcb_connection, &(walk->statusline_buffer), walk->statusline_buffer.id, NULL, walk->rect.w, bar_height);

            xcb_void_cookie_t map_cookie, umap_cookie;
            if (redraw_bars) {
                /* Unmap the window, and draw it again when in dock mode */
                umap_cookie = xcb_unmap_window_checked(xcb_connection, walk->bar.id);
                if (config.hide_on_modifier == M_DOCK) {
                    cont_child();
                    map_cookie = xcb_map_window_checked(xcb_connection, walk->bar.id);
                } else {
                    stop_child();
                }

                if (config.hide_on_modifier == M_HIDE) {
                    /* Switching to hide mode, register for keyevents */
                    register_xkb_keyevents();
                } else {
                    /* Switching to dock/invisible mode, deregister from keyevents */
                    deregister_xkb_keyevents();
                }
            }

            if (xcb_request_failed(cfg_cookie, "Could not reconfigure window") ||
                xcb_request_failed(chg_cookie, "Could not change window") ||
                xcb_request_failed(pm_cookie, "Could not create pixmap") ||
                xcb_request_failed(slpm_cookie, "Could not create statusline pixmap") ||
                xcb_request_failed(strut_cookie, "Could not set strut") ||
                (redraw_bars && (xcb_request_failed(umap_cookie, "Could not unmap window") ||
                                 (config.hide_on_modifier == M_DOCK && xcb_request_failed(map_cookie, "Could not map window"))))) {
                exit(EXIT_FAILURE);
            }
        }
    }

    /* Finally, check if we want to initialize the tray or destroy the selection
     * window. The result of get_tray_output() is cached. */
    output_for_tray = get_tray_output();
    if (output_for_tray) {
        if (selwin == XCB_NONE) {
            init_tray();
        }
    } else if (selwin != XCB_NONE) {
        DLOG("Destroying tray selection window\n");
        xcb_destroy_window(xcb_connection, selwin);
        selwin = XCB_NONE;
    }
}

/*
 * Draw the button for a workspace or the current binding mode indicator.
 *
 */
static void draw_button(surface_t *surface, color_t fg_color, color_t bg_color, color_t border_color,
                        int x, int width, int text_width, i3String *text) {
    int height = font.height + 2 * logical_px(ws_voff_px) - 2 * logical_px(1);

    /* Draw the border of the button. */
    draw_util_rectangle(surface, border_color, x, logical_px(1), width, height);

    /* Draw the inside of the button. */
    draw_util_rectangle(surface, bg_color, x + logical_px(1), 2 * logical_px(1),
                        width - 2 * logical_px(1), height - 2 * logical_px(1));

    draw_util_text(text, surface, fg_color, bg_color, x + (width - text_width) / 2,
                   logical_px(ws_voff_px), text_width);
}

/*
 * Render the bars, with buttons and statusline
 *
 */
void draw_bars(bool unhide) {
    DLOG("Drawing bars...\n");

    uint32_t full_statusline_width = predict_statusline_length(false);
    uint32_t short_statusline_width = predict_statusline_length(true);

    i3_output *outputs_walk;
    SLIST_FOREACH (outputs_walk, outputs, slist) {
        int workspace_width = 0;

        if (!outputs_walk->active) {
            DLOG("Output %s inactive, skipping...\n", outputs_walk->name);
            continue;
        }
        if (outputs_walk->bar.id == XCB_NONE) {
            /* Oh shit, an active output without an own bar. Create it now! */
            reconfig_windows(false);
        }

        bool use_focus_colors = output_has_focus(outputs_walk);

        /* First things first: clear the backbuffer */
        draw_util_clear_surface(&(outputs_walk->buffer), (use_focus_colors ? colors.focus_bar_bg : colors.bar_bg));

        if (!config.disable_ws) {
            i3_ws *ws_walk;
            TAILQ_FOREACH (ws_walk, outputs_walk->workspaces, tailq) {
                DLOG("Drawing button for WS %s at x = %d, len = %d\n",
                     i3string_as_utf8(ws_walk->name), workspace_width, ws_walk->name_width);
                color_t fg_color = colors.inactive_ws_fg;
                color_t bg_color = colors.inactive_ws_bg;
                color_t border_color = colors.inactive_ws_border;
                if (ws_walk->visible) {
                    if (!ws_walk->focused) {
                        fg_color = colors.active_ws_fg;
                        bg_color = colors.active_ws_bg;
                        border_color = colors.active_ws_border;
                    } else {
                        fg_color = colors.focus_ws_fg;
                        bg_color = colors.focus_ws_bg;
                        border_color = colors.focus_ws_border;
                    }
                }
                if (ws_walk->urgent) {
                    DLOG("WS %s is urgent!\n", i3string_as_utf8(ws_walk->name));
                    fg_color = colors.urgent_ws_fg;
                    bg_color = colors.urgent_ws_bg;
                    border_color = colors.urgent_ws_border;
                    unhide = true;
                }

                int w = predict_button_width(ws_walk->name_width);
                draw_button(&(outputs_walk->buffer), fg_color, bg_color, border_color,
                            workspace_width, w, ws_walk->name_width, ws_walk->name);

                workspace_width += w;
                if (TAILQ_NEXT(ws_walk, tailq) != NULL)
                    workspace_width += logical_px(ws_spacing_px);
            }
        }

        if (binding.name && !config.disable_binding_mode_indicator) {
            workspace_width += logical_px(ws_spacing_px);

            int w = predict_button_width(binding.name_width);
            draw_button(&(outputs_walk->buffer), colors.binding_mode_fg, colors.binding_mode_bg,
                        colors.binding_mode_border, workspace_width, w, binding.name_width, binding.name);

            unhide = true;
            workspace_width += w;
        }

        if (!TAILQ_EMPTY(&statusline_head)) {
            DLOG("Printing statusline!\n");

            int tray_width = get_tray_width(outputs_walk->trayclients);
            uint32_t hoff = logical_px(((workspace_width > 0) + (tray_width > 0)) * sb_hoff_px);
            uint32_t max_statusline_width = outputs_walk->rect.w - workspace_width - tray_width - hoff;
            uint32_t clip_left = 0;
            uint32_t statusline_width = full_statusline_width;
            bool use_short_text = false;

            if (statusline_width > max_statusline_width) {
                statusline_width = short_statusline_width;
                use_short_text = true;
                if (statusline_width > max_statusline_width) {
                    clip_left = statusline_width - max_statusline_width;
                }
            }

            int16_t visible_statusline_width = MIN(statusline_width, max_statusline_width);
            int x_dest = outputs_walk->rect.w - tray_width - logical_px((tray_width > 0) * sb_hoff_px) - visible_statusline_width;

            draw_statusline(outputs_walk, clip_left, use_focus_colors, use_short_text);
            draw_util_copy_surface(&outputs_walk->statusline_buffer, &outputs_walk->buffer, 0, 0,
                                   x_dest, 0, visible_statusline_width, (int16_t)bar_height);

            outputs_walk->statusline_width = statusline_width;
            outputs_walk->statusline_short_text = use_short_text;
        }
    }

    /* Assure the bar is hidden/unhidden according to the specified hidden_state and mode */
    if (mod_pressed ||
        config.hidden_state == S_SHOW ||
        unhide) {
        unhide_bars();
    } else if (config.hide_on_modifier == M_HIDE) {
        hide_bars();
    }

    redraw_bars();
}

/*
 * Redraw the bars, i.e. simply copy the buffer to the barwindow
 *
 */
void redraw_bars(void) {
    i3_output *outputs_walk;
    SLIST_FOREACH (outputs_walk, outputs, slist) {
        if (!outputs_walk->active) {
            continue;
        }

        draw_util_copy_surface(&(outputs_walk->buffer), &(outputs_walk->bar), 0, 0,
                               0, 0, outputs_walk->rect.w, outputs_walk->rect.h);
        xcb_flush(xcb_connection);
    }
}

/*
 * Set the current binding mode
 *
 */
void set_current_mode(struct mode *current) {
    I3STRING_FREE(binding.name);
    binding = *current;
    activated_mode = binding.name != NULL;
}<|MERGE_RESOLUTION|>--- conflicted
+++ resolved
@@ -1613,11 +1613,8 @@
         return;
     }
 
-<<<<<<< HEAD
     kick_tray_clients(output);
 
-=======
->>>>>>> 5af9ea65
     draw_util_surface_free(xcb_connection, &(output->bar));
     draw_util_surface_free(xcb_connection, &(output->buffer));
     draw_util_surface_free(xcb_connection, &(output->statusline_buffer));

--- conflicted
+++ resolved
@@ -27,31 +27,6 @@
 workspace ws-right output fake-1
 EOT
 
-<<<<<<< HEAD
-my $i3 = i3(get_socket_path());
-$i3->connect()->recv;
-
-# subscribe to the 'focus' ipc event
-my $focus = AnyEvent->condvar;
-$i3->subscribe({
-    workspace => sub {
-        my ($event) = @_;
-        if ($event->{change} eq 'focus') {
-            $focus->send($event);
-        }
-    }
-})->recv;
-
-# give up after 0.5 seconds
-my $timer = AnyEvent->timer(
-    after => 0.5,
-    cb => sub {
-        $focus->send(0);
-    }
-);
-
-=======
->>>>>>> b9652950
 # open two windows on the left output
 cmd 'workspace ws-left';
 open_window;
@@ -73,11 +48,8 @@
 # move a window over to the right output
 subtest 'move right (1)', \&focus_subtest, 'move right', 1;
 
-<<<<<<< HEAD
-=======
 # move another window
 cmd 'workspace ws-left';
 subtest 'move right (2)', \&focus_subtest, 'move right', 2;
 
->>>>>>> b9652950
 done_testing;
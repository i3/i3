<!DOCTYPE html PUBLIC "-//W3C//DTD XHTML 1.0 Strict//EN"
 "http://www.w3.org/TR/xhtml1/DTD/xhtml1-strict.dtd">
<html xmlns="http://www.w3.org/1999/xhtml" lang="en" xml:lang="en">
<head>
<title>i3 - an improved dynamic tiling window manager</title>
<meta http-equiv="Content-Type" content="text/html; charset=utf-8" />
<meta name="description" content="i3 is a dynamic tiling window manager with clean, readable and documented code, featuring extended Xinerama support, usage of libxcb instead of xlib and several improvements over wmii" />
<meta name="keywords" content="i3, window, manager, tiling, keyboard, wmii, x11, xcb, xinerama, utf8" />
<meta name="author" content="i3 developers" />
<style type="text/css">
body {
	text-align: justify;
	max-width: 800px;
}

li {
	margin-bottom: 10px;
}
#menu {
	overflow: hidden;
	list-style-type: none;
}
#menu li {
	margin-left: 30px;
	margin-right: 30px;
	float: left;
}

</style>
</head>
<body>

<h1>i3 - an improved dynamic tiling window manager</h1>

<ul id="menu">
  <li>
    <a href="/">Goals</a>
  </li>
  <li>
    <a href="/docs/">Documentation</a>
  </li>
  <li>
    <a href="/downloads/">Downloads</a>
  </li>
  <li>
<<<<<<< HEAD
    <a href="/blog/">Blog</a>
  </li>
  <li>
    <a href="/screenshots/">Screens</a>
=======
    <a href="/screenshots/">Screenshots</a>
>>>>>>> 2728c024
  </li>
  <li>
    <a href="/bugs">Bugtracker</a>
  </li>
  <li>
    <a href="/contact/">Contact</a>
  </li>
  <li>
    <a href="/impress.html">Impressum/Imprint</a>
  </li>
</ul>

<p>
  i3 was created because wmii, our favorite window manager at the time, didn’t
  provide some features we wanted (Xinerama done right, for example), had some
  bugs, didn’t progress since quite some time and wasn’t easy to hack at all
  (source code comments/documentation completely lacking). Still, we think the
  wmii developers and contributors did a great job. Thank you for inspiring us
  to create i3.
</p>

<p>
  Please be aware that i3 is primarily targeted at advanced users and developers.
</p>

<h2>Goals</h2>

<p>
  Based upon the experiences we made when wanting to hack/fix wmii, we agreed
  upon the following goals for i3:
</p>

<ol>
  <li>
    Write well readable, well <strong>documented</strong> code. Create additional
    documentation on how to extend i3 by explaining its internal workings.
    <br />
    This includes being modifyable by people who do know how to program but who are
    not necessarily familiar with all of X11’s internals. That is, document why
    things happen and when they happen so that the user gets a picture of the whole
    process a Window Manager is responsible of by just reading the source code.
  </li>
  <li>
    Use xcb as far as possible (it does not provide functions for some features
    yet, like XKB) instead of Xlib. xcb has a much cleaner API and should be faster
    in quite a lot of situations.
  </li>
  <li>
    Implement Xinerama correctly, that is by assigning each workspace to a
    virtual screen. Especially make sure that attaching and detaching new monitors
    like video projectors works during operation and does the right thing.
  </li>
  <li>
    Use the metaphor of a table for abstraction. You can create horizontal and
    vertical columns (in wmii, you can only create vertical columns). See the documentation
    for more information on how this works, it really is an important principle in i3.
    (TODO: documentation :-))
  </li>
  <li>
    Implement a command mode, like in vim. You can easily combine multiple
    actions (like focusing, moving, snapping) by using the command mode.
  </li>
  <li>
    Implement XRandR support for flipping monitors.
  </li>
  <li>
    Do <strong>not</strong> use programs such as autoconf/automake for configuration and
    creating unreadable/broken makefiles. Instead, use a clean makefile which automatically
    enables/disables features for specific platforms. Also, document the dependencies
    properly, so that package maintainers have an easy job packaging i3.
  </li>
  <li>
    Provide hooks/callbacks for other programs to integrate. Using this mechanism, one
    can easily extend i3 in whatever language, without ever touching the C code. Also,
    to communicate with a running i3 instance, messages can be sent.
    <br />
    This approach should be more lightweight than wmii’s usage of the 9P filesystem.
    Furthermore, core functionality does not depend on a separate program, so that i3
    runs faster, especially when your system is under load.
  </li>
  <li>
    Be UTF-8 clean.
  </li>
  <li>
    The usual elitism amongst minimal window managers: Don’t be bloated, don’t be fancy
    (simple borders are the most decoration we want to have), don’t add support for Xft
    and blurred fonts.
    <br />
    However, we do not enforce unnecessary limits such as a maximum amount of source lines
    of code. If it needs to be a bit bigger, it will be.
  </li>
</ol>

<h3>Special Features</h3>

<ul>
  <li>
    We can bind on Mode_switch (Alt Gr). Other window managers fail to do that because
    of an X11-bug, which causes the modifier state to not be correctly set in KeyPress-
    events. We use XKB for making sure to get the correct state.
  </li>
</ul>

<h2>Development</h2>

<p>
  i3 is currently developed at <a href="http://code.stapelberg.de/git/i3" title="cgit">
  http://code.stapelberg.de/git/i3</a>. Checkouts of the master branch are intended to
  be stable and working all the time. Integration of new features happens in a separate branch.
</p>

<h2>License</h2>

<pre>
Copyright © 2009, Michael Stapelberg
All rights reserved.

Redistribution and use in source and binary forms, with or without
modification, are permitted provided that the following conditions are met:

    * Redistributions of source code must retain the above copyright
      notice, this list of conditions and the following disclaimer.

    * Redistributions in binary form must reproduce the above copyright
      notice, this list of conditions and the following disclaimer in the
      documentation and/or other materials provided with the distribution.

    * Neither the name of Michael Stapelberg nor the
      names of contributors may be used to endorse or promote products
      derived from this software without specific prior written permission.

THIS SOFTWARE IS PROVIDED BY Michael Stapelberg ''AS IS'' AND ANY
EXPRESS OR IMPLIED WARRANTIES, INCLUDING, BUT NOT LIMITED TO, THE IMPLIED
WARRANTIES OF MERCHANTABILITY AND FITNESS FOR A PARTICULAR PURPOSE ARE
DISCLAIMED. IN NO EVENT SHALL Michael Stapelberg BE LIABLE FOR ANY
DIRECT, INDIRECT, INCIDENTAL, SPECIAL, EXEMPLARY, OR CONSEQUENTIAL DAMAGES
(INCLUDING, BUT NOT LIMITED TO, PROCUREMENT OF SUBSTITUTE GOODS OR SERVICES;
LOSS OF USE, DATA, OR PROFITS; OR BUSINESS INTERRUPTION) HOWEVER CAUSED AND
ON ANY THEORY OF LIABILITY, WHETHER IN CONTRACT, STRICT LIABILITY, OR TORT
(INCLUDING NEGLIGENCE OR OTHERWISE) ARISING IN ANY WAY OUT OF THE USE OF THIS
SOFTWARE, EVEN IF ADVISED OF THE POSSIBILITY OF SUCH DAMAGE.
</pre>

</body>
</html><|MERGE_RESOLUTION|>--- conflicted
+++ resolved
@@ -43,14 +43,7 @@
     <a href="/downloads/">Downloads</a>
   </li>
   <li>
-<<<<<<< HEAD
-    <a href="/blog/">Blog</a>
-  </li>
-  <li>
-    <a href="/screenshots/">Screens</a>
-=======
     <a href="/screenshots/">Screenshots</a>
->>>>>>> 2728c024
   </li>
   <li>
     <a href="/bugs">Bugtracker</a>

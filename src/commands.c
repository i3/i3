--- conflicted
+++ resolved
@@ -12,11 +12,8 @@
 #include <stdint.h>
 #include <float.h>
 #include <stdarg.h>
-<<<<<<< HEAD
-=======
 #include <unistd.h>
 #include <fcntl.h>
->>>>>>> f2b612d2
 
 #include "shmlog.h"
 

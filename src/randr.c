--- conflicted
+++ resolved
@@ -543,49 +543,10 @@
     new->changed = true;
 }
 
-static void init_workspaces() {
-        Output *output;
-        Workspace *ws;
-
-        /* Just go through each active output and associate one workspace */
-        TAILQ_FOREACH(output, &outputs, outputs) {
-                if (!output->active || output->current_workspace != NULL)
-                        continue;
-                ws = get_first_workspace_for_output(output);
-                initialize_output(global_conn, output, ws);
-        }
-
-        /* render_layout flushes */
-        render_layout(global_conn);
-}
-
 /*
  * (Re-)queries the outputs via RandR and stores them in the list of outputs.
  *
  */
-<<<<<<< HEAD
-void randr_query_outputs(xcb_connection_t *conn) {
-        Workspace *ws;
-        Output *output, *other, *first;
-        xcb_randr_get_screen_resources_current_cookie_t rcookie;
-        resources_reply *res;
-        /* timestamp of the configuration so that we get consistent replies to all
-         * requests (if the configuration changes between our different calls) */
-        xcb_timestamp_t cts;
-
-        /* an output is VGA-1, LVDS-1, etc. (usually physical video outputs) */
-        xcb_randr_output_t *randr_outputs;
-
-        if (randr_disabled)
-                return;
-
-        /* Get screen resources (crtcs, outputs, modes) */
-        rcookie = xcb_randr_get_screen_resources_current(conn, root);
-        if ((res = xcb_randr_get_screen_resources_current_reply(conn, rcookie, NULL)) == NULL) {
-                disable_randr(conn);
-                init_workspaces();
-                return;
-=======
 void randr_query_outputs() {
     Output *output, *other, *first;
     xcb_randr_get_output_primary_cookie_t pcookie;
@@ -670,7 +631,6 @@
             DLOG("new output mode %d x %d, other mode %d x %d\n",
                             output->rect.width, output->rect.height,
                             other->rect.width, other->rect.height);
->>>>>>> c5810970
         }
     }
 
@@ -755,9 +715,6 @@
                 output->con = NULL;
             }
 
-<<<<<<< HEAD
-        init_workspaces();
-=======
             output->to_be_disabled = false;
             output->changed = false;
         }
@@ -800,7 +757,6 @@
 
     FREE(res);
     FREE(primary);
->>>>>>> c5810970
 }
 
 /*
@@ -811,21 +767,10 @@
 void randr_init(int *event_base) {
     const xcb_query_extension_reply_t *extreply;
 
-<<<<<<< HEAD
-        extreply = xcb_get_extension_data(conn, &xcb_randr_id);
-        if (!extreply->present) {
-                disable_randr(conn);
-                init_workspaces();
-                return;
-        }
-
-        randr_query_outputs(conn);
-=======
     extreply = xcb_get_extension_data(conn, &xcb_randr_id);
     if (!extreply->present)
         disable_randr(conn);
     else randr_query_outputs();
->>>>>>> c5810970
 
     if (event_base != NULL)
         *event_base = extreply->first_event;

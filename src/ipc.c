--- conflicted
+++ resolved
@@ -11,40 +11,17 @@
  *
  */
 #include <sys/socket.h>
-#include <sys/stat.h>
 #include <sys/un.h>
 #include <fcntl.h>
-<<<<<<< HEAD
-#include <unistd.h>
-#include <string.h>
-#include <errno.h>
-#include <err.h>
-#include <stdlib.h>
-#include <stdint.h>
-#include <stdio.h>
-=======
->>>>>>> c5810970
 #include <libgen.h>
 #include <ev.h>
 #include <yajl/yajl_gen.h>
 #include <yajl/yajl_parse.h>
 #include <yajl/yajl_version.h>
 
-<<<<<<< HEAD
-#include "queue.h"
-#include "ipc.h"
-#include "i3.h"
-#include "util.h"
-#include "commands.h"
-#include "log.h"
-#include "table.h"
-#include "randr.h"
-#include "config.h"
-=======
 #include "all.h"
 
 char *current_socketpath = NULL;
->>>>>>> c5810970
 
 /* Shorter names for all those yajl_gen_* functions */
 #define y(x, ...) yajl_gen_ ## x (gen, ##__VA_ARGS__)
@@ -93,62 +70,8 @@
     return result;
 }
 
-/*
- * Emulates mkdir -p (creates any missing folders)
- *
- */
-static bool mkdirp(const char *path) {
-        if (mkdir(path, S_IRWXU | S_IRGRP | S_IXGRP | S_IROTH | S_IXOTH) == 0)
-                return true;
-        if (errno != ENOENT) {
-                ELOG("mkdir(%s) failed: %s\n", path, strerror(errno));
-                return false;
-        }
-        char *copy = strdup(path);
-        /* strip trailing slashes, if any */
-        while (copy[strlen(copy)-1] == '/')
-                copy[strlen(copy)-1] = '\0';
-
-        char *sep = strrchr(copy, '/');
-        if (sep == NULL)
-                return false;
-        *sep = '\0';
-        bool result = false;
-        if (mkdirp(copy))
-                result = mkdirp(path);
-        free(copy);
-
-        return result;
-}
-
 static void ipc_send_message(int fd, const unsigned char *payload,
                              int message_type, int message_size) {
-<<<<<<< HEAD
-        int buffer_size = strlen("i3-ipc") + sizeof(uint32_t) +
-                          sizeof(uint32_t) + message_size;
-        char msg[buffer_size];
-        char *walk = msg;
-
-        strncpy(walk, "i3-ipc", buffer_size - 1);
-        walk += strlen("i3-ipc");
-        memcpy(walk, &message_size, sizeof(uint32_t));
-        walk += sizeof(uint32_t);
-        memcpy(walk, &message_type, sizeof(uint32_t));
-        walk += sizeof(uint32_t);
-        memcpy(walk, payload, message_size);
-
-        int sent_bytes = 0;
-        int bytes_to_go = buffer_size;
-        while (sent_bytes < bytes_to_go) {
-                int n = write(fd, msg + sent_bytes, bytes_to_go);
-                if (n == -1) {
-                        DLOG("write() failed: %s\n", strerror(errno));
-                        return;
-                }
-
-                sent_bytes += n;
-                bytes_to_go -= n;
-=======
     int buffer_size = strlen("i3-ipc") + sizeof(uint32_t) +
                       sizeof(uint32_t) + message_size;
     char msg[buffer_size];
@@ -169,7 +92,6 @@
         if (n == -1) {
             DLOG("write() failed: %s\n", strerror(errno));
             return;
->>>>>>> c5810970
         }
 
         sent_bytes += n;
@@ -235,34 +157,6 @@
                      I3_IPC_REPLY_TYPE_COMMAND, strlen(reply));
 }
 
-<<<<<<< HEAD
-/*
- * Formats the reply message for a GET_WORKSPACES request and sends it to the
- * client
- *
- */
-IPC_HANDLER(get_workspaces) {
-        Workspace *ws;
-
-        Client *last_focused = SLIST_FIRST(&(c_ws->focus_stack));
-        if (last_focused == SLIST_END(&(c_ws->focus_stack)))
-                last_focused = NULL;
-
-#if YAJL_MAJOR >= 2
-        yajl_gen gen = yajl_gen_alloc(NULL);
-#else
-        yajl_gen gen = yajl_gen_alloc(NULL, NULL);
-#endif
-        y(array_open);
-
-        TAILQ_FOREACH(ws, workspaces, workspaces) {
-                if (ws->output == NULL)
-                        continue;
-
-                y(map_open);
-                ystr("num");
-                y(integer, ws->num + 1);
-=======
 static void dump_rect(yajl_gen gen, const char *name, Rect r) {
     ystr(name);
     y(map_open);
@@ -276,7 +170,6 @@
     y(integer, r.height);
     y(map_close);
 }
->>>>>>> c5810970
 
 void dump_node(yajl_gen gen, struct Con *con, bool inplace_restart) {
     y(map_open);
@@ -497,15 +390,6 @@
 
     y(array_close);
 
-<<<<<<< HEAD
-        const unsigned char *payload;
-#if YAJL_MAJOR >= 2
-        size_t length;
-#else
-        unsigned int length;
-#endif
-        y(get_buf, &payload, &length);
-=======
     const unsigned char *payload;
 #if YAJL_MAJOR >= 2
     size_t length;
@@ -513,7 +397,6 @@
     unsigned int length;
 #endif
     y(get_buf, &payload, &length);
->>>>>>> c5810970
 
     ipc_send_message(fd, payload, I3_IPC_REPLY_TYPE_WORKSPACES, length);
     y(free);
@@ -525,55 +408,6 @@
  *
  */
 IPC_HANDLER(get_outputs) {
-<<<<<<< HEAD
-        Output *output;
-
-#if YAJL_MAJOR >= 2
-        yajl_gen gen = yajl_gen_alloc(NULL);
-#else
-        yajl_gen gen = yajl_gen_alloc(NULL, NULL);
-#endif
-        y(array_open);
-
-        TAILQ_FOREACH(output, &outputs, outputs) {
-                y(map_open);
-
-                ystr("name");
-                ystr(output->name);
-
-                ystr("active");
-                y(bool, output->active);
-
-                ystr("rect");
-                y(map_open);
-                ystr("x");
-                y(integer, output->rect.x);
-                ystr("y");
-                y(integer, output->rect.y);
-                ystr("width");
-                y(integer, output->rect.width);
-                ystr("height");
-                y(integer, output->rect.height);
-                y(map_close);
-
-                ystr("current_workspace");
-                if (output->current_workspace == NULL)
-                        y(null);
-                else y(integer, output->current_workspace->num + 1);
-
-                y(map_close);
-        }
-
-        y(array_close);
-
-        const unsigned char *payload;
-#if YAJL_MAJOR >= 2
-        size_t length;
-#else
-        unsigned int length;
-#endif
-        y(get_buf, &payload, &length);
-=======
 #if YAJL_MAJOR >= 2
     yajl_gen gen = yajl_gen_alloc(NULL);
 #else
@@ -621,7 +455,6 @@
     unsigned int length;
 #endif
     y(get_buf, &payload, &length);
->>>>>>> c5810970
 
     ipc_send_message(fd, payload, I3_IPC_REPLY_TYPE_OUTPUTS, length);
     y(free);
@@ -631,16 +464,6 @@
  * Callback for the YAJL parser (will be called when a string is parsed).
  *
  */
-<<<<<<< HEAD
-#if YAJL_MAJOR >= 2
-static int add_subscription(void *extra, const unsigned char *s,
-                            size_t len) {
-#else
-static int add_subscription(void *extra, const unsigned char *s,
-                            unsigned int len) {
-#endif
-        ipc_client *client = extra;
-=======
 #if YAJL_MAJOR < 2
 static int add_subscription(void *extra, const unsigned char *s,
                             unsigned int len) {
@@ -649,7 +472,6 @@
                             size_t len) {
 #endif
     ipc_client *client = extra;
->>>>>>> c5810970
 
     DLOG("should add subscription to extra %p, sub %.*s\n", client, len, s);
     int event = client->num_events;
@@ -675,52 +497,6 @@
  *
  */
 IPC_HANDLER(subscribe) {
-<<<<<<< HEAD
-        yajl_handle p;
-        yajl_callbacks callbacks;
-        yajl_status stat;
-        ipc_client *current, *client = NULL;
-
-        /* Search the ipc_client structure for this connection */
-        TAILQ_FOREACH(current, &all_clients, clients) {
-                if (current->fd != fd)
-                        continue;
-
-                client = current;
-                break;
-        }
-
-        if (client == NULL) {
-                ELOG("Could not find ipc_client data structure for fd %d\n", fd);
-                return;
-        }
-
-        /* Setup the JSON parser */
-        memset(&callbacks, 0, sizeof(yajl_callbacks));
-        callbacks.yajl_string = add_subscription;
-
-#if YAJL_MAJOR >= 2
-        p = yajl_alloc(&callbacks, NULL, (void*)client);
-#else
-        p = yajl_alloc(&callbacks, NULL, NULL, (void*)client);
-#endif
-        stat = yajl_parse(p, (const unsigned char*)message, message_size);
-        if (stat != yajl_status_ok) {
-                unsigned char *err;
-                err = yajl_get_error(p, true, (const unsigned char*)message,
-                                     message_size);
-                ELOG("YAJL parse error: %s\n", err);
-                yajl_free_error(p, err);
-
-                const char *reply = "{\"success\":false}";
-                ipc_send_message(fd, (const unsigned char*)reply,
-                                 I3_IPC_REPLY_TYPE_SUBSCRIBE, strlen(reply));
-                yajl_free(p);
-                return;
-        }
-        yajl_free(p);
-        const char *reply = "{\"success\":true}";
-=======
     yajl_handle p;
     yajl_callbacks callbacks;
     yajl_status stat;
@@ -758,7 +534,6 @@
         yajl_free_error(p, err);
 
         const char *reply = "{\"success\":false}";
->>>>>>> c5810970
         ipc_send_message(fd, (const unsigned char*)reply,
                          I3_IPC_REPLY_TYPE_SUBSCRIBE, strlen(reply));
         yajl_free(p);
@@ -859,39 +634,6 @@
             return;
         }
 
-<<<<<<< HEAD
-        uint8_t *message = (uint8_t*)buf;
-        while (n > 0) {
-                DLOG("IPC: n = %d\n", n);
-                message += strlen(I3_IPC_MAGIC);
-                n -= strlen(I3_IPC_MAGIC);
-
-                /* The next 32 bit after the magic are the message size */
-                uint32_t message_size;
-                memcpy(&message_size, (uint32_t*)message, sizeof(uint32_t));
-                message += sizeof(uint32_t);
-                n -= sizeof(uint32_t);
-
-                if (message_size > n) {
-                        DLOG("IPC: Either the message size was wrong or the message was not read completely, dropping\n");
-                        return;
-                }
-
-                /* The last 32 bits of the header are the message type */
-                uint32_t message_type;
-                memcpy(&message_type, (uint32_t*)message, sizeof(uint32_t));
-                message += sizeof(uint32_t);
-                n -= sizeof(uint32_t);
-
-                if (message_type >= (sizeof(handlers) / sizeof(handler_t)))
-                        DLOG("Unhandled message type: %d\n", message_type);
-                else {
-                        handler_t h = handlers[message_type];
-                        h(w->fd, message, n, message_size, message_type);
-                }
-                n -= message_size;
-                message += message_size;
-=======
         /* The last 32 bits of the header are the message type */
         uint32_t message_type;
         memcpy(&message_type, (uint32_t*)message, sizeof(uint32_t));
@@ -903,7 +645,6 @@
         else {
             handler_t h = handlers[message_type];
             h(w->fd, message, n, message_size, message_type);
->>>>>>> c5810970
         }
         n -= message_size;
         message += message_size;
@@ -948,48 +689,6 @@
  *
  */
 int ipc_create_socket(const char *filename) {
-<<<<<<< HEAD
-        int sockfd;
-
-        char *resolved = resolve_tilde(filename);
-        DLOG("Creating IPC-socket at %s\n", resolved);
-        char *copy = sstrdup(resolved);
-        const char *dir = dirname(copy);
-        if (!path_exists(dir))
-                mkdirp(dir);
-        free(copy);
-
-        /* Unlink the unix domain socket before */
-        unlink(resolved);
-
-        if ((sockfd = socket(AF_LOCAL, SOCK_STREAM, 0)) < 0) {
-                perror("socket()");
-                free(resolved);
-                return -1;
-        }
-
-        (void)fcntl(sockfd, F_SETFD, FD_CLOEXEC);
-
-        struct sockaddr_un addr;
-        memset(&addr, 0, sizeof(struct sockaddr_un));
-        addr.sun_family = AF_LOCAL;
-        strncpy(addr.sun_path, resolved, sizeof(addr.sun_path) - 1);
-        if (bind(sockfd, (struct sockaddr*)&addr, sizeof(struct sockaddr_un)) < 0) {
-                perror("bind()");
-                free(resolved);
-                return -1;
-        }
-
-        free(resolved);
-        set_nonblock(sockfd);
-
-        if (listen(sockfd, 5) < 0) {
-                perror("listen()");
-                return -1;
-        }
-
-        return sockfd;
-=======
     int sockfd;
 
     FREE(current_socketpath);
@@ -1033,5 +732,4 @@
 
     current_socketpath = resolved;
     return sockfd;
->>>>>>> c5810970
 }
<<<<<<< HEAD
i3-wm (4.14-1) unstable; urgency=medium
=======
i3-wm (4.14.2-1) unstable; urgency=medium
>>>>>>> b9652950

  * New upstream release.

<<<<<<< HEAD
=======
 -- Michael Stapelberg <stapelberg@debian.org>  Mon, 25 Sep 2017 08:55:22 +0200

i3-wm (4.14.1-1) unstable; urgency=medium

  * New upstream release.

 -- Michael Stapelberg <stapelberg@debian.org>  Sun, 24 Sep 2017 19:21:15 +0200

i3-wm (4.14-1) unstable; urgency=medium

  * New upstream release.

>>>>>>> b9652950
 -- Michael Stapelberg <stapelberg@debian.org>  Mon, 04 Sep 2017 07:53:16 +0200

i3-wm (4.13-1) unstable; urgency=medium

  * New upstream release.

 -- Michael Stapelberg <stapelberg@debian.org>  Tue, 08 Nov 2016 19:02:16 +0100

i3-wm (4.12-2) unstable; urgency=medium

  * Override lintian warning desktop-entry-contains-unknown-key for
    DesktopNames, gdm needs that key.
  * Remove i3-wm.menu to conform to the tech-ctte decision on #741573.

 -- Michael Stapelberg <stapelberg@debian.org>  Fri, 01 Apr 2016 15:51:23 +0200

i3-wm (4.12-1) unstable; urgency=medium

  * New upstream release.
  * Move to debhelper 9
  * Bump Standards-Version to 3.9.7 (no changes necessary)
  * debian/watch: verify signature, use https
  * Enable full hardening

 -- Michael Stapelberg <stapelberg@debian.org>  Sun, 06 Mar 2016 14:20:38 +0100

i3-wm (4.11-1) unstable; urgency=medium

  * New upstream release.

 -- Michael Stapelberg <stapelberg@debian.org>  Wed, 30 Sep 2015 08:50:13 +0200

i3-wm (4.10.4-1) unstable; urgency=medium

  * New upstream release.

 -- Michael Stapelberg <stapelberg@debian.org>  Tue, 08 Sep 2015 09:15:45 +0200

i3-wm (4.10.3-1) unstable; urgency=medium

  * New upstream release.

 -- Michael Stapelberg <stapelberg@debian.org>  Thu, 30 Jul 2015 21:51:27 +0200

i3-wm (4.10.2-2) unstable; urgency=medium

  * New upstream release.
  * experimental to unstable because i3-wm 4.10.2-1 was only in experimental
    due to the freeze.

 -- Michael Stapelberg <stapelberg@debian.org>  Fri, 01 May 2015 20:21:18 +0200

i3-wm (4.10.2-1) experimental; urgency=medium

  * New upstream release.

 -- Michael Stapelberg <stapelberg@debian.org>  Thu, 16 Apr 2015 09:02:53 +0200

i3-wm (4.10.1-1) experimental; urgency=medium

  * New upstream release.

 -- Michael Stapelberg <stapelberg@debian.org>  Sun, 29 Mar 2015 18:54:07 +0200

i3-wm (4.10-1) experimental; urgency=medium

  * New upstream release.

 -- Michael Stapelberg <stapelberg@debian.org>  Sun, 29 Mar 2015 17:46:09 +0200

i3-wm (4.9.1-1) experimental; urgency=medium

  * New upstream release.

 -- Michael Stapelberg <stapelberg@debian.org>  Sat, 07 Mar 2015 20:01:46 +0100

i3-wm (4.9-1) experimental; urgency=medium

  * New upstream release.

 -- Michael Stapelberg <stapelberg@debian.org>  Sat, 28 Feb 2015 14:53:34 +0100

i3-wm (4.8-2) unstable; urgency=medium

  * Backport two bugfixes:
    - backport-dpi-fix.patch (Closes: #778460)
    - backport-i3bar-tray-fix.patch (Closes: #778461)

 -- Michael Stapelberg <stapelberg@debian.org>  Sun, 15 Feb 2015 13:24:42 +0100

i3-wm (4.8-1) unstable; urgency=medium

  * New upstream release.
  * Bump standards-version to 3.9.5 (no changes necessary)

 -- Michael Stapelberg <stapelberg@debian.org>  Sun, 15 Jun 2014 19:15:29 +0200

i3-wm (4.7.2-1) unstable; urgency=low

  * New upstream release. (Closes: #736396)

 -- Michael Stapelberg <stapelberg@debian.org>  Thu, 23 Jan 2014 23:03:03 +0100

i3-wm (4.7.1-1) unstable; urgency=low

  * New upstream release.

 -- Michael Stapelberg <stapelberg@debian.org>  Tue, 21 Jan 2014 19:29:34 +0100

i3-wm (4.7-1) unstable; urgency=low

  * New upstream release.

 -- Michael Stapelberg <stapelberg@debian.org>  Sun, 22 Dec 2013 21:19:02 +0100

i3-wm (4.6-1) unstable; urgency=low

  * New upstream release.

 -- Michael Stapelberg <stapelberg@debian.org>  Wed, 07 Aug 2013 20:53:26 +0200

i3-wm (4.5.1-2) unstable; urgency=low

  * experimental to unstable because i3-wm 4.5.1 was only in experimental due
    to the freeze.
  * bump standards-version to 3.9.4 (no changes necessary)

 -- Michael Stapelberg <stapelberg@debian.org>  Tue, 14 May 2013 20:48:16 +0200

i3-wm (4.5.1-1) experimental; urgency=low

  * New upstream release

 -- Michael Stapelberg <stapelberg@debian.org>  Mon, 18 Mar 2013 22:50:12 +0100

i3-wm (4.5-1) experimental; urgency=low

  * New upstream release

 -- Michael Stapelberg <stapelberg@debian.org>  Tue, 12 Mar 2013 13:51:04 +0100

i3-wm (4.4-1) experimental; urgency=low

  * New upstream release

 -- Michael Stapelberg <stapelberg@debian.org>  Tue, 11 Dec 2012 22:52:56 +0100

i3-wm (4.3-1) experimental; urgency=low

  * New upstream release

 -- Michael Stapelberg <stapelberg@debian.org>  Wed, 19 Sep 2012 18:13:40 +0200

i3-wm (4.2-1) unstable; urgency=low

  * New upstream release

 -- Michael Stapelberg <stapelberg@debian.org>  Wed, 25 Apr 2012 23:19:44 +0200

i3-wm (4.1.2-3) unstable; urgency=low

  * Disable generation of docs/refcard.pdf (Closes: #666363)
  * Add debian/i3-wm.menu (Closes: #664697)
  * Bump standards-version to 3.9.3 (no changes needed)
  * Fix 'section' field of the i3-wm source package to 'x11'
  * Email change: Michael Stapelberg -> stapelberg@debian.org

 -- Michael Stapelberg <stapelberg@debian.org>  Thu, 12 Apr 2012 16:09:58 +0200

i3-wm (4.1.2-2) unstable; urgency=low

  * Rebuild against libyajl and libxcb from unstable

 -- Michael Stapelberg <michael@stapelberg.de>  Fri, 27 Jan 2012 19:50:29 +0000

i3-wm (4.1.2-1) unstable; urgency=low

  * Bugfix: Don’t lose focus on fullscreen windows when another window gets
    moved to that workspace
  * Bugfix: Open new windows in the correct place when assignments match
  * Bugfix: Fix assignments of floating windows to (yet) unused workspaces
  * Bugfix: Either use SetInputFocus *or* send WM_TAKE_FOCUS, not both
  * Bugfix: Respect WM_HINTS.input for WM_TAKE_FOCUS clients
  * Bugfix: Setup the _NET_SUPPORTING_WM_CHECK atom in a standards-compliant
    way
  * Bugfix: Only ignore EnterNotify events after UnmapNotifies from managed
    windows
  * Bugfix: Force a new sequence number after UnmapNotify
  * Bugfix: Position floating windows exactly where their geometry specified
  * Bugfix: Fix coordinates when the rect of an output changes

 -- Michael Stapelberg <michael@stapelberg.de>  Fri, 27 Jan 2012 19:04:28 +0000

i3-wm (4.1.1-1) unstable; urgency=low

  * Re-add build-arch/build-indep targets to debian/rules (Closes: #648613)
  * Create a secure temp path instead of a predictable one
  * ipc: set CLOEXEC on client file descriptors
  * Fix prototype in include/xcursor.h
  * Bugfix: Skip dock clients when handling FocusIn events
  * Bugfix: Fix fullscreen with floating windows
  * Bugfix: Fix startup when RandR is not present
  * Bugfix: Retain window position and size when changing floating border
  * Bugfix: Disallow focusing dock clients via criteria
  * Bugfix: Don’t create a workspace named 'back_and_forth' on startup
  * Bugfix: Fix wrong focus in complex tabbed/stacked layouts
  * Bugfix: Fix resizing for (e.g.) v-split containers in h-split containers
  * Bugfix: Fix 'resize' command in nested containers
  * Bugfix: Don’t set the _NET_WM_WORKAREA hint at all
  * Bugfix: Skip leading whitespace in variable assignments
  * Bugfix: Make resizing of tiling windows with floating_modifier use absolute
    coordinates
  * Bugfix: Make resizing work when pressing floating_modifier + right mouse
    button on window decorations
  * Bugfix: Fix setting the same mark repeatedly on different windows
  * Bugfix: Disallow focusing other windows when in fullscreen mode
  * Bugfix: Ignore ConfigureRequests with out-of-bound coordinates
  * Bugfix: Correctly check boundaries and reassign floating windows when
    moving
  * Bugfix: Don’t close workspace when there are still floating windows on it

 -- Michael Stapelberg <michael@stapelberg.de>  Sat, 24 Dec 2011 16:23:55 +0100

i3-wm (4.1-1) unstable; urgency=low

  * Switch to dpkg-source 3.0 (quilt) and compat level 7
  * Implement system tray support in i3bar (for NetworkManager, Skype, …)
  * i3bar is now configurable in the i3 configfile
  * Implement support for PCRE regular expressions in criteria
  * Implement a new assign syntax which uses criteria
  * Sort named workspaces whose name starts with a number accordingly
  * Warn on duplicate bindings for the same key
  * Restrict 'resize' command to left/right for horizontal containers, up/down
    for vertical containers
  * Implement support for startup notifications (cursor will change to 'watch',
    started applications show up on the workspace they have been launched on)
  * Implement the GET_MARKS IPC request to get all marks
  * Implement the new_float config option (border style for floating windows)
  * Implement passing IPC sockets to i3 (systemd-style socket activation)
  * Implement the 'move output' command to move containers to a specific output
  * Implement focus switching for floating windows
  * Implement the window_role criterion (for matching multi-window apps)
  * Implement a force_xinerama configuration directive
  * Implement the --get-socketpath, useful for scripts using the IPC interface
  * Implement the 'move workspace next' and 'move workspace prev' commands
  * Implement the 'workspace back_and_forth' command and related configuration
    option
  * Implement the move command for floating windows
  * i3 will now handle arbitrary text arguments by sending them as an IPC
    command, like i3-msg: 'i3 reload' or 'i3 move workspace 3'
  * Introduce the i3-sensible-{pager,editor,terminal} scripts to execute
    $PAGER, $EDITOR or an available terminal emulator
  * i3-input: implement -F (format) option
  * Bugfix: Preserve marks when restarting
  * Bugfix: Correctly free old assignments when reloading
  * Bugfix: Fix flickering when moving floating windows between monitors
  * Bugfix: Correctly handle ConfigureRequests for floating windows in a
    multi-monitor environment.
  * Bugfix: Fix size of floating windows with X11 borders
  * Bugfix: Always adjust floating window position when moving to another
    output
  * Bugfix: Avoid out-of-bounds coordinates when moving floating windows
  * Bugfix: Don’t steal focus when a window gets destroyed
  * Bugfix: Correctly split key/value when parsing variables
  * Bugfix: Correctly revert focus to other floating windows when closing a
    floating window
  * Bugfix: Don’t leak the error logfile file descriptor
  * Bugfix: Don’t steal focus when a window opens on an invisible workspace due
    to assignments
  * Bugfix: Fix handling of Mode_switch in i3-input
  * Bugfix: Close invisible workspaces when they become empty
  * Bugfix: Don’t invoke interactive resizing when clicking on the decoration
    of a split container with more than one child (switch focus instead)
  * Bugfix: Make named workspace assignments work again
  * Bugfix: RandR: Correctly keep focus on the focused workspace when an output
    disappears
  * Bugfix: Insert container at the correct position on workspace level when
    workspace_layout == default

 -- Michael Stapelberg <michael@stapelberg.de>  Fri, 11 Nov 2011 21:28:15 +0000

i3-wm (4.0.2-1) unstable; urgency=low

  * i3-config-wizard: handle mouse button clicks on <win> and <alt> texts
  * i3-config-wizard: check the modifier mapping to decide whether to use Mod1
    or Mod4
  * migrate-config: use \s, be a bit more whitespace tolerant
  * userguide: s/mod+h/mod+s for stacking
  * userguide: provide the default colors in the colors example
  * userguide: document force_focus_wrapping directive
  * userguide: properly document the resize command
  * userguide: properly document command chaining and criteria
  * Bugfix: Correctly bind on multiple keycodes if a symbol has more than one
  * Bugfix: Allow multiple criteria in 'for_window'
  * Bugfix: Ensure a minimum size when using the 'resize' command
  * Bugfix: Start on the first named workspace, not always on '1'
  * Bugfix: Fix resize command with direction != up for floating windows
  * Bugfix: Correctly set the _NET_CLIENT_LIST_STACKING hint (chromium tabbar)
  * Bugfix: 'workspace <next|prev>' now takes all outputs into account
  * Bugfix: i3-wsbar: make workspace names clickable again
  * Bugfix: i3-wsbar: correctly handle EOF on stdin
  * Bugfix: i3-wsbar: display a separator between workspaces of each output
  * Bugfix: Correctly handle the 'instance' criterion (WM_CLASS)
  * Bugfix: Use correct format string in load_layout (fixes crash in restart)
  * Bugfix: Fix border rendering (border lines were "cutting" through)
  * Bugfix: Raise floating windows immediately when dragging/resizing
  * Bugfix: Make focus switching work across outputs again
  * Bugfix: migration-script: handle resize top/bottom correctly
  * Bugfix: Fix focus issue when moving containers to workspaces
  * Bugfix: Warp cursor when changing outputs again
  * Bugfix: i3bar: fix switching to workspaces with extremely long names
  * Bugfix: i3bar: fix switching to workspaces "next" and "prev"
  * Bugfix: i3bar: Correctly allocate pixmap for statuslines which are longer
    than the screen
  * Bugfix: i3bar: set statusline = NULL on EOF / SIGCHLD
  * Bugfix: Correctly initialize the verbose flag
  * Bugfix: Don’t start with workspace 'next' when the command 'workspace next'
    is bound in the config file
  * Bugfix: Set focus to where the mouse pointer is when starting
  * Bugfix: Don’t change focus when assigned windows start on invisible
    workspaces
  * Bugfix: Don’t use absolute paths for exec in the config file
  * Bugfix: Fix crash when using 'focus mode_toggle' on an empty workspace
  * Bugfix: Make the 'resize' command work inside tabbed/stacked cons
  * Bugfix: Correctly place floating windows on their appropriate output
  * Bugfix: Fix coordinates when moving a floating window to a different output
  * Bugfix: Correctly keep focus when moving non-leaf windows
  * Bugfix: Accept '\t' in the set command
  * Bugfix: Only consider tiling windows when attaching tiling windows to a
    workspace
  * Bugfix: Correctly render containers when a split container is focused
  * Bugfix: Correctly recognize duplicate workspace assignments
  * Bugfix: Re-enable X11 Eventmask *after* pushing all the X11 changes
  * Bugfix: Fix focus stealing with assignments of floating windows
  * Bugfix: Re-implement reconfiguring height of dock windows
  * Bugfix: IPC: return name_json if available
  * Bugfix: Make 'floating enable' check for dock windows

 -- Michael Stapelberg <michael@stapelberg.de>  Sun, 28 Aug 2011 19:07:43 +0200

i3-wm (4.0.1-1) unstable; urgency=low

  * Fix the build process of i3bar (Closes: #636274)
  * Fix the build process on Mac OS X
  * i3-config-wizard: also start i3bar in the keycode config template
  * userguide: Remove the obsolete bar.* colors
  * userguide: Use i3bar instead of dzen2 in the 'exec' example

 -- Michael Stapelberg <michael@stapelberg.de>  Mon, 01 Aug 2011 23:31:06 +0200

i3-wm (4.0-1) unstable; urgency=low

  * In addition to the proper flex/bison based parser for the config file
    introduced in 3.δ, we now also have a flex/bison parser for commands. What
    this means is that we can have more human-readable, beautiful command names
    instead of cryptic commands like 'f' for fullscreen or 'mh' for move left.
    In fact, the commands for the aforementioned functions *are* 'fullscreen'
    and 'move left'!
  * You can now chain commands using ';' (a semicolon). One example for that is
    'workspace 3 ; exec /usr/bin/urxvt' to switch to a new workspace and open a
    terminal.
  * You can specify which windows should be affected by your command by using
    different criteria. A good example is '[class="Firefox"] kill' to get rid
    of all Firefox windows.
  * As the configuration file needs new commands (and a few options are
    obsolete), you need to change it. To make this process a little bit easier
    for you, this release comes with the script i3-migrate-config-to-v4. Just
    run it on your current config file and it will spit out a v4 config file to
    stdout. To make things even better, i3 automatically detects v3 config files
    and calls that script, so you never end up with a non-working config :).
  * Similarly to the criteria when using commands, we now have a 'for_window'
    configuration directive, which lets you automatically apply certain commands
    to certain windows. Use it to set border styles per window, for example with
    'for_window [class="XTerm"] border 1pixel'.
  * Since dock clients (like dzen2) are now part of the layout tree (as opposed
    to a custom data structure as before), it was easy to implement top and
    bottom dock areas. Programs which properly specify the dock hint get placed
    on the edge of the screen they request. i3bar has the -dtop and -dbottom
    parameters, for example.
  * The internal workspace bar is obsolete. Use i3bar instead.
  * Resizing now works between all windows!
  * Fullscreen now works for everything!
  * Floating now works for everything!
  * Your layout is now preserved when doing an inplace restart.
  * When you have an error in your config file, a new program called i3-nagbar
    will tell you so. It offers you two buttons: One to view the error in your
    $PAGER and one to edit your config in your $EDITOR.
  * The default config used key symbols (like 'bind Mod1+f fullscreen') instead
    of key codes. If you use a non-qwerty layout, the program i3-config-wizard
    can create a key symbol based config file based on your current layout. You
    can also chose between Windows (Mod4) and Alt (Mod1) as your default
    modifier. i3-config-wizard will automatically be started as long as you
    don’t have a configuration file for i3.
  * Custom X cursor themes are now supported.
  * The RandR backend now respects the primary output.
  * A wrong 'font' configuration in your config file will no longer make i3
    exit. Instead, it will fall back to a different font and tell you about the
    error in its log.
  * The default split direction (whether a new window gets placed right next to
    the current one or below the current one) is now automatically set to
    horizontal if you have a monitor that is wider than high or vertical if you
    a monitor which is higher than wide. This works great with rotated monitors.
  * Sockets and temporary files are now placed in XDG_RUNTIME_DIR, if set (this
    is used on systemd based systems).
  * Tools like i3bar, i3-msg etc. use the I3_SOCKET_PATH property which is set
    to the X11 root window, so you don’t have to configure your socket path
    anywhere.
  * The kill command kills single windows by default now. To kill a whole
    application, use 'kill client'.
  * IPC: Commands can now have custom replies. When the parser encounters an
    error, a proper error reply is sent.
  * There is now an 'exec_always' configuration directive which works like
    'exec' but will also be run when restarting.

 -- Michael Stapelberg <michael@stapelberg.de>  Sun, 31 Jul 2011 22:34:26 +0200

i3-wm (3.e-bf1-3) unstable; urgency=low

  * include keyboard-layer{1,2}.png in docs (Closes: #595295)

 -- Michael Stapelberg <michael@stapelberg.de>  Wed, 03 Nov 2010 20:32:42 +0100

i3-wm (3.e-bf1-2) unstable; urgency=low

  * debian: call dh_installwm to register as alternative for x-window-manager

 -- Michael Stapelberg <michael@stapelberg.de>  Wed, 23 Jun 2010 18:23:10 +0200

i3-wm (3.e-bf1-1) unstable; urgency=low

  * Bugfix: Correctly initialize workspaces if RandR is not available
  * Bugfix: Correctly handle asprintf() return value
  * Bugfix: Update _NET_WM_STATE when clients request changes via ClientMessage
  * Bugfix: Don’t invert directions when resizing floating clients (top/left)
  * Bugfix: Don’t leak file descriptors

 -- Michael Stapelberg <michael@stapelberg.de>  Wed, 09 Jun 2010 09:51:10 +0200

i3-wm (3.e-3) unstable; urgency=low

  * Bump debian policy version
  * Add Recommends: libanyevent-i3-perl, libanyevent-perl, libipc-run-perl
    which are necessary to use i3-wsbar (which is not core functionality,
    thus no Depends:) (Closes: #577287)

 -- Michael Stapelberg <michael@stapelberg.de>  Sat, 24 Apr 2010 11:20:19 +0200

i3-wm (3.e-2) unstable; urgency=low

  * Use x-terminal-emulator instead of hard-coded urxvt

 -- Michael Stapelberg <michael@stapelberg.de>  Sun, 04 Apr 2010 19:30:46 +0200

i3-wm (3.e-1) unstable; urgency=low

  * Implement RandR instead of Xinerama
  * Obey the XDG Base Directory Specification for config file paths
  * lexer/parser: proper error messages
  * Add new options -V for verbose mode and -d <loglevel> for debug log levels
  * Implement resize command for floating clients
  * Include date of the last commit in version string
  * Fixed cursor orientation when resizing
  * Added focus_follows_mouse config option
  * Feature: Cycle through workspaces
  * Fix bindings using the cursor keys in default config
  * added popup for handling SIGSEGV or SIGFPE
  * Correctly exit when another window manager is already running
  * Take into account the window’s base_{width,height} when resizing
  * Disable XKB instead of quitting with an error
  * Make containers containing exactly one window behave like default containers
  * Also warp the pointer when moving a window to a another visible workspace
  * work around clients setting 0xFFFF as resize increments
  * Move autostart after creating the IPC socket in start process
  * Restore geometry of all windows before exiting/restarting
  * When in fullscreen mode, focus whole screens instead of denying to focus
  * draw consistent borders for each frame in a tabbed/stacked container
  * Update fullscreen client position/size when an output changes
  * i3-input: Bugfix: repeatedly grab the keyboard if it does not succeed
  * put windows with WM_CLIENT_LEADER on the workspace of their leader
  * use real functions instead of nested functions (enables compilation with
    llvm-clang)
  * implement screen-spanning fullscreen mode
  * floating resize now uses arbitrary corners
  * floating resize now works proportionally when pressing shift
  * Don’t use SYNC key bindings for mode_switch but re-grab keys
  * support PREFIX and SYSCONFDIR in Makefile
  * make pointer follow the focus when moving to a different screen also for
    floating clients
  * start dock clients on the output they request to be started on according
    to their geometry
  * handle destroy notify events like unmap notify events
  * ewmh: correctly set _NET_CURRENT_DESKTOP to the number of the active
    workspace
  * ewmh: correctly set _NET_ACTIVE_WINDOW
  * ewmh: implement support for _NET_WORKAREA (rdesktop can use that)
  * default ipc-socket path is now ~/.i3/ipc.sock, enabled in the default config
  * Bugfix: Containers could lose their snap state
  * Bugfix: Use ev_loop_new to not block SIGCHLD
  * Bugfix: if a font provides no per-char info for width, fall back to default
  * Bugfix: lexer: return to INITIAL state after floating_modifier
  * Bugfix: Don’t leak IPC socket to launched processes
  * Bugfix: Use both parts of WM_CLASS (it contains instance and class)
  * Bugfix: Correctly do boundary checking/moving to other workspaces when
    moving floating clients via keyboard
  * Bugfix: checked for wrong flag in size hints
  * Bugfix: Correctly render workspace names containing some non-ascii chars
  * Bugfix: Correctly position floating windows sending configure requests
  * Bugfix: Don’t remap stack windows errnously when changing workspaces
  * Bugfix: configure floating windows above tiling windows when moving them
    to another workspace
  * Bugfix: Take window out of fullscreen mode before entering floating mode
  * Bugfix: Don’t enter BIND_A2WS_COND state too early
  * Bugfix: only restore focus if the workspace is focused, not if it is visible
  * Bugfix: numlock state will now be filtered in i3-input and signal handler
  * Bugfix: Don’t unmap windows when current workspace gets reassigned
  * Bugfix: correctly translate coordinates for floating windows when outputs
    change
  * Bugfix: Correctly switch workspace when using the "jump" command
  * Bugfix: Fix rendering of workspace names after "reload"
  * Bugfix: Correctly ignore clicks when in fullscreen mode
  * Bugfix: Don’t allow fullscreen floating windows to be moved
  * Bugfix: Don’t render containers which are not visible on hint changes
  * Some memory leaks/invalid accesses have been fixed

 -- Michael Stapelberg <michael@stapelberg.de>  Tue, 30 Mar 2010 13:11:50 +0200

i3-wm (3.d-bf1-1) unstable; urgency=low

  * Bugfix: Don’t draw window title when titlebar is disabled
  * Bugfix: Correctly switch border types for floating windows
  * Bugfix: Correctly replay pointer if the click handler does not trigger
  * Bugfix: Also allow WORDs as workspace names
  * Bugfix: Correctly clear the urgency hint if a window gets unmapped without
    clearing it
  * Bugfix: Fix resizing of floating windows in borderless/1-px-border mode
  * Bugfix: Accept underscores in bindsym
  * Bugfix: Don’t set the urgency flag if the window is focused
  * Bugfix: Handle stack-limit cols on tabbed containers
  * Bugfix: Resize client after updating base_width/base_height
  * Bugfix: Force render containers after setting the client active
  * Bugfix: Fix two problems in resizing floating windows with right mouse
  * Bugfix: Use more precise floating point arithmetics
  * Bugfix: Correctly place new windows below fullscreen windows

 -- Michael Stapelberg <michael@stapelberg.de>  Mon, 21 Dec 2009 22:33:02 +0100

i3-wm (3.d-2) unstable; urgency=low

  * debian: register in doc-base
  * debian: add watchfile
  * debian: remove unnecessary priority-field from binary packages
  * debian: add missing images to documentation

 -- Michael Stapelberg <michael@stapelberg.de>  Mon, 23 Nov 2009 21:56:04 +0100

i3-wm (3.d-1) unstable; urgency=low

  * Implement tabbing (command "T")
  * Implement horizontal resize of containers (containers! not windows)
  * Implement the urgency hint for windows/workspaces
  * Implement vim-like marks (mark/goto command)
  * Implement stack-limit for further defining how stack windows should look
  * Implement modes which allow you to use a different set of keybindings
    when inside a specific mode
  * Implement changing the default mode of containers
  * Implement long options (--version, --no-autostart, --help, --config)
  * Implement 'bt' to toggle between the different border styles
  * Implement an option to specify the default border style
  * Use a yacc/lex parser/lexer for the configuration file
  * The number of workspaces is now dynamic instead of limited to 10
  * Floating windows (and tiled containers) can now be resized using
    floating_modifier and right mouse button
  * Dock windows can now reconfigure their height
  * Bugfix: Correctly handle multiple messages on the IPC socket
  * Bugfix: Correctly use base_width, base_height and size increment hints
  * Bugfix: Correctly send fake configure_notify events
  * Bugfix: Don’t crash if the numlock symbol cannot be found
  * Bugfix: Don’t display a colon after unnamed workspaces
  * Bugfix: If the pointer is outside of the screen when starting, fall back to
    the first screen.
  * Bugfix: Initialize screens correctly when not using Xinerama
  * Bugfix: Correctly handle unmap_notify events when resizing
  * Bugfix: Correctly warp pointer after rendering the layout
  * Bugfix: Fix NULL pointer dereference when reconfiguring screens
  * Explicitly specify -lxcb when linking (Closes: #554860)

 -- Michael Stapelberg <michael@stapelberg.de>  Mon, 09 Nov 2009 20:53:43 +0100

i3-wm (3.c-2) unstable; urgency=low

  * Fix FTBFS on GNU/kFreeBSD and possibly GNU/Hurd (Closes: #542877)
  * Add manpage for i3-msg

 -- Michael Stapelberg <michael@stapelberg.de>  Mon, 24 Aug 2009 12:23:18 +0200

i3-wm (3.c-1) unstable; urgency=low

  * Implement a reload command
  * Implement keysymbols in configuration file
  * Implement assignments of workspaces to screens
  * Implement named workspaces
  * Implement borderless/1-px-border windows
  * Implement command to focus screens
  * Implement IPC via unix sockets
  * Correctly render decoration of floating windows
  * Map floating windows requesting (0x0) to center of their leader/workspace
  * Optimization: Render stack windows on pixmaps to reduce flickering
  * Optimization: Directly position new windows to their final position
  * Bugfix: Repeatedly try to find screens if none are available
  * Bugfix: Correctly redecorate clients when changing focus
  * Bugfix: Don’t crash when clients reconfigure themselves
  * Bugfix: Fix screen wrapping
  * Bugfix: Fix selecting a different screen with your mouse when not having
    any windows on the current workspace
  * Bugfix: Correctly unmap stack windows and don’t re-map them too early
  * Bugfix: Allow switching layout if there are no clients in the this container
  * Bugfix: Set WM_STATE_WITHDRAWN when unmapping, unmap windows when
    destroying
  * Bugfix: Don’t hide assigned clients to inactive but visible workspaces

 -- Michael Stapelberg <michael@stapelberg.de>  Wed, 19 Aug 2009 13:07:58 +0200

i3-wm (3.b-1) unstable; urgency=low

  * Bugfix: Correctly handle col-/rowspanned containers when setting focus.
  * Bugfix: Correctly handle col-/rowspanned containers when snapping.
  * Bugfix: Force reconfiguration of all windows on workspaces which are
    re-assigned because a screen was detached.
  * Bugfix: Several bugs in resizing table columns fixed.
  * Bugfix: Resizing should now work correctly in all cases.
  * Bugfix: Correctly re-assign dock windows when workspace is destroyed.
  * Bugfix: Correctly handle Mode_switch modifier.
  * Bugfix: Don't raise clients in fullscreen mode.
  * Bugfix: Re-assign dock windows to different workspaces when a workspace
    is detached.
  * Bugfix: Fix crash because of workspace-pointer which did not get updated
  * Bugfix: Correctly initialize screen when Xinerama is disabled.
  * Bugfix: Fullscreen window movement and focus problems fixed
  * Implement jumping to other windows by specifying their position or
    window class/title.
  * Implement jumping back by using the focus stack.
  * Implement autostart (exec-command in configuration file).
  * Implement floating.
  * Implement automatically assigning clients on specific workspaces.
  * Implement variables in configfile.
  * Colors are now configurable.

 -- Michael Stapelberg <michael@stapelberg.de>  Fri, 26 Jun 2009 04:42:23 +0200

i3-wm (3.a-bf2-1) unstable; urgency=low

  * Bugfix: Don't crash when setting focus
  * Bugfix: Reconfigure bar window when changing resolutions

 -- Michael Stapelberg <michael@stapelberg.de>  Sun, 03 May 2009 23:02:24 +0200

i3-wm (3.a-bf1-1) unstable; urgency=low

  * Bugfix: When entering a stack window with the mouse, set focus to the
    active client in the container the stack window belongs to.
  * Bugfix: Correctly filter out the numlock bit. This fixes i3 not reacting
    to any keybindings after pressing numlock once.
  * Bugfix: Don't crash when Xinerama is disabled.
  * Bugfix: Correctly remove client from container when moving to another
    workspace.
  * Bugfix: Set focus to the client which was previously focused instead of
    the next client in container when moving windows out of a container.
  * Bugfix: Correctly set focus when switching between screens.
  * Bugfix: Don't crash anymore moving focus to another screen under the
    following conditions: The screen you switch to has a lower number of cells
    and/or rows than the current one, you switch focus using your mouse, you
    previously were in a column/row which is not available on the destination
    screen.
  * Bugfix: When switching screens, warp the pointer to the correct
    destination window.
  * Bugfix: Store dock clients per screen, not per workspace.
  * Bugfix: Perform bounds checking for snapped containers.
  * Bugfix: Send clients their absolute position/size (on the root window) in
    generated configure events. This fixes problems with xfontsel, xmaple,
    etc.
  * Bugfix: Correctly update state when moving fullscreen windows across
    workspaces.
  * Bugfix: Correctly restart i3 when not using its absolute path
  * Bugfix: Drag & Drop in GTK applications works now
  * Bugfix: Don't hide non-managed windows (libnotify-popups for example)
    when raising clients in stacked containers.
  * Bugfix: Correctly restore focus when leaving fullscreen mode
  * Bugfix: Re-distribute free space when closing customly resized containers,
    re-evaluate for other containers
  * Bugfix: When moving windows into different containers, insert them at the
    correct position.
  * Bugfix: Correctly set focus when moving windows into other containers
  * Implement scrolling on stack windows and on the bottom bar.
  * Create i3-wm-dbg with debug symbols
  * Don't rely on libxcb-wm any longer, as it got removed in libxcb 0.3.4.

 -- Michael Stapelberg <michael@stapelberg.de>  Sat, 02 May 2009 20:55:46 +0200

i3-wm (3.a-1) unstable; urgency=low

  * First release (Closes: #521709)

 -- Michael Stapelberg <michael@stapelberg.de>  Sun, 29 Mar 2009 18:21:30 +0200<|MERGE_RESOLUTION|>--- conflicted
+++ resolved
@@ -1,26 +1,19 @@
-<<<<<<< HEAD
+i3-wm (4.14.2-1) unstable; urgency=medium
+
+  * New upstream release.
+
+ -- Michael Stapelberg <stapelberg@debian.org>  Mon, 25 Sep 2017 08:55:22 +0200
+
+i3-wm (4.14.1-1) unstable; urgency=medium
+
+  * New upstream release.
+
+ -- Michael Stapelberg <stapelberg@debian.org>  Sun, 24 Sep 2017 19:21:15 +0200
+
 i3-wm (4.14-1) unstable; urgency=medium
-=======
-i3-wm (4.14.2-1) unstable; urgency=medium
->>>>>>> b9652950
-
-  * New upstream release.
-
-<<<<<<< HEAD
-=======
- -- Michael Stapelberg <stapelberg@debian.org>  Mon, 25 Sep 2017 08:55:22 +0200
-
-i3-wm (4.14.1-1) unstable; urgency=medium
-
-  * New upstream release.
-
- -- Michael Stapelberg <stapelberg@debian.org>  Sun, 24 Sep 2017 19:21:15 +0200
-
-i3-wm (4.14-1) unstable; urgency=medium
-
-  * New upstream release.
-
->>>>>>> b9652950
+
+  * New upstream release.
+
  -- Michael Stapelberg <stapelberg@debian.org>  Mon, 04 Sep 2017 07:53:16 +0200
 
 i3-wm (4.13-1) unstable; urgency=medium

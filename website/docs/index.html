--- conflicted
+++ resolved
@@ -43,14 +43,7 @@
     <a href="/downloads/">Downloads</a>
   </li>
   <li>
-<<<<<<< HEAD
-    <a href="/blog/">Blog</a>
-  </li>
-  <li>
-    <a href="/screenshots/">Screens</a>
-=======
     <a href="/screenshots/">Screenshots</a>
->>>>>>> 2728c024
   </li>
   <li>
     <a href="/bugs">Bugtracker</a>
@@ -90,13 +83,7 @@
 <ul>
   <li><a href="/docs/userguide.html">User’s guide</a></li>
   <li><a href="/docs/debugging.html">Debugging i3</a> (Read this before sending bugreports)</li>
-<<<<<<< HEAD
-  <li><a href="/docs/ipc.html">IPC interface</a></li>
-  <li><a href="/docs/wsbar.html">External workspace bars</a></li>
-=======
->>>>>>> 2728c024
   <li><a href="/docs/building_ubuntu_9.04.html">Building i3 from git on Ubuntu 9.04</a></li>
-  <li><a href="/docs/refcard.pdf">i3 reference card (PDF)</a></li>
 </ul>
 
 </body>

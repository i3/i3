--- conflicted
+++ resolved
@@ -253,132 +253,16 @@
         }
         globfree(&globbuf);
 
-<<<<<<< HEAD
-/*
- * Sends WM_TAKE_FOCUS to the client
- *
- */
-void take_focus(xcb_connection_t *conn, Client *client) {
-    xcb_client_message_event_t ev;
-
-    memset(&ev, 0, sizeof(xcb_client_message_event_t));
-
-    ev.response_type = XCB_CLIENT_MESSAGE;
-    ev.window = client->child;
-    ev.type = A_WM_PROTOCOLS;
-    ev.format = 32;
-    ev.data.data32[0] = A_WM_TAKE_FOCUS;
-    ev.data.data32[1] = XCB_CURRENT_TIME;
-
-    DLOG("Sending WM_TAKE_FOCUS to the client\n");
-    xcb_send_event(conn, false, client->child, XCB_EVENT_MASK_NO_EVENT, (char*)&ev);
-=======
         return result;
->>>>>>> 2728c024
 }
 
 /*
  * Checks if the given path exists by calling stat().
  *
  */
-<<<<<<< HEAD
-void set_focus(xcb_connection_t *conn, Client *client, bool set_anyways) {
-        /* The dock window cannot be focused, but enter notifies are still handled correctly */
-        if (client->dock)
-                return;
-
-        /* Store the old client */
-        Client *old_client = SLIST_FIRST(&(c_ws->focus_stack));
-
-        /* Check if the focus needs to be changed at all */
-        if (!set_anyways && (old_client == client))
-                return;
-
-        /* Store current_row/current_col */
-        c_ws->current_row = current_row;
-        c_ws->current_col = current_col;
-        c_ws = client->workspace;
-        ewmh_update_current_desktop();
-        /* Load current_col/current_row if we switch to a client without a container */
-        current_col = c_ws->current_col;
-        current_row = c_ws->current_row;
-
-        /* Update container */
-        if (client->container != NULL) {
-                client->container->currently_focused = client;
-
-                current_col = client->container->col;
-                current_row = client->container->row;
-        }
-
-        CLIENT_LOG(client);
-        /* Set focus to the entered window, and flush xcb buffer immediately */
-        xcb_set_input_focus(conn, XCB_INPUT_FOCUS_POINTER_ROOT, client->child, XCB_CURRENT_TIME);
-        if (client->needs_take_focus)
-                take_focus(conn, client);
-        ewmh_update_active_window(client->child);
-        //xcb_warp_pointer(conn, XCB_NONE, client->child, 0, 0, 0, 0, 10, 10);
-
-        if (client->container != NULL) {
-                /* Get the client which was last focused in this particular container, it may be a different
-                   one than old_client */
-                Client *last_focused = get_last_focused_client(conn, client->container, NULL);
-
-                /* In stacking containers, raise the client in respect to the one which was focused before */
-                if ((client->container->mode == MODE_STACK || client->container->mode == MODE_TABBED) &&
-                    client->container->workspace->fullscreen_client == NULL) {
-                        /* We need to get the client again, this time excluding the current client, because
-                         * we might have just gone into stacking mode and need to raise */
-                        Client *last_focused = get_last_focused_client(conn, client->container, client);
-
-                        if (last_focused != NULL) {
-                                DLOG("raising above frame %p / child %p\n", last_focused->frame, last_focused->child);
-                                uint32_t values[] = { last_focused->frame, XCB_STACK_MODE_ABOVE };
-                                xcb_configure_window(conn, client->frame, XCB_CONFIG_WINDOW_SIBLING | XCB_CONFIG_WINDOW_STACK_MODE, values);
-                        }
-                }
-
-                /* If it is the same one as old_client, we save us the unnecessary redecorate */
-                if ((last_focused != NULL) && (last_focused != old_client))
-                        redecorate_window(conn, last_focused);
-        }
-
-        /* If the last client was a floating client, we need to go to the next
-         * tiling client in stack and re-decorate it. */
-        if (old_client != NULL && client_is_floating(old_client)) {
-                DLOG("Coming from floating client, searching next tiling...\n");
-                Client *current;
-                SLIST_FOREACH(current, &(client->workspace->focus_stack), focus_clients) {
-                        if (client_is_floating(current))
-                                continue;
-
-                        DLOG("Found window: %p / child %p\n", current->frame, current->child);
-                        redecorate_window(conn, current);
-                        break;
-                }
-        }
-
-        SLIST_REMOVE(&(client->workspace->focus_stack), client, Client, focus_clients);
-        SLIST_INSERT_HEAD(&(client->workspace->focus_stack), client, focus_clients);
-
-        /* Clear the urgency flag if set (necessary when i3 sets the flag, for
-         * example when automatically putting windows on the workspace of their
-         * leader) */
-        client->urgent = false;
-        workspace_update_urgent_flag(client->workspace);
-
-        /* If we’re in stacking mode, this renders the container to update changes in the title
-           bars and to raise the focused client */
-        if ((old_client != NULL) && (old_client != client) && !old_client->dock)
-                redecorate_window(conn, old_client);
-
-        /* redecorate_window flushes, so we don’t need to */
-        redecorate_window(conn, client);
-=======
 bool path_exists(const char *path) {
         struct stat buf;
         return (stat(path, &buf) == 0);
->>>>>>> 2728c024
 }
 
 /*


 ┌──────────────────────────────┐
 │ Release notes for i3 v4.20   │
 └──────────────────────────────┘

This is i3 v4.19. This version is considered stable. All users of i3 are
strongly encouraged to upgrade.

Background/wallpaper workaround:

Some login managers (e.g. gdm) start the X11 server with the -background none
flag. When this flag is set, a background needs to be explicitly set later in
the X11 session, otherwise stale copies of closed windows remain visible on the
X11 root window (symptom looks like “my terminal window is not closing”).

i3 works around this situation by setting a screenshot as background when
starting. Any background you set before starting i3 (e.g. in your Xsession) or
after starting i3 (e.g. via exec statements in the i3 config) will be visible.

A downside of this workaround is that if you have any windows already open in
your X11 session, those will be part of the screenshot.

To fix this issue, starting in v4.20, i3 detects whether the -background none
option is enabled and only then sets a screenshot as background.


 ┌────────────────────────────┐
 │ Changes in i3 v4.20        │
 └────────────────────────────┘

  • default config: use dex for XDG autostart
  • docs/ipc: document scratchpad_state
  • i3-nagbar: position on focused monitor by default
  • i3-nagbar: add option to position on primary monitor
  • alternate focusing tab/stack children-parent containers by clicking on their titlebars
  • i3bar: use first bar config by default
  • i3-dump-log -f now uses UNIX sockets instead of pthreads. The UNIX socket approach
    should be more reliable and also more portable.
  • Implement the include config directive
  • Implement optionally showing window icons in titlebar
  • Allow for_window to match against WM_CLIENT_MACHINE
  • Add %machine placeholder (WM_CLIENT_MACHINE) to title_format
  • Allow multiple output names in 'move container|workspace to output'
  • Add 'move container|workspace to output next'
<<<<<<< HEAD
  • Acquire the WM_Sn selection when starting as required by ICCCM
  • Add --replace command line argument to replace an existing WM
=======
  • Add 'all' window matching criterion
>>>>>>> 36ba1043

 ┌────────────────────────────┐
 │ Bugfixes                   │
 └────────────────────────────┘

  • when initializing new outputs, avoid duplicating workspace numbers
  • fix workspaces not moving to assigned output after output becomes available
  • fix duplicate bindcode after i3-config-wizard
  • i3bar: properly close file descriptors
  • i3bar: properly restart status command after config change
  • i3bar: exit with 1 when a wrong command line argument is used
  • fix commented-out rofi call in default i3 config
  • clear pixmap before drawing to prevent visual garbage
  • ipc: return proper signed int for container positions: negative values were
    returned as large 32 bits integers<|MERGE_RESOLUTION|>--- conflicted
+++ resolved
@@ -42,12 +42,9 @@
   • Add %machine placeholder (WM_CLIENT_MACHINE) to title_format
   • Allow multiple output names in 'move container|workspace to output'
   • Add 'move container|workspace to output next'
-<<<<<<< HEAD
+  • Add 'all' window matching criterion
   • Acquire the WM_Sn selection when starting as required by ICCCM
   • Add --replace command line argument to replace an existing WM
-=======
-  • Add 'all' window matching criterion
->>>>>>> 36ba1043
 
  ┌────────────────────────────┐
  │ Bugfixes                   │

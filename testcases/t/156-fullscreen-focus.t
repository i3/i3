#!perl
# vim:ts=4:sw=4:expandtab
#
# Please read the following documents before working on tests:
# • https://build.i3wm.org/docs/testsuite.html
#   (or docs/testsuite)
#
# • https://build.i3wm.org/docs/lib-i3test.html
#   (alternatively: perldoc ./testcases/lib/i3test.pm)
#
# • https://build.i3wm.org/docs/ipc.html
#   (or docs/ipc)
#
# • http://onyxneon.com/books/modern_perl/modern_perl_a4.pdf
#   (unless you are already familiar with Perl)
#
# Test if new containers get focused when there is a fullscreen container at
# the time of launching the new one. Also make sure that focusing containers
# in other workspaces work even when there is a fullscreen container.
#
use i3test i3_config => <<EOT;
# i3 config file (v4)
font -misc-fixed-medium-r-normal--13-120-75-75-C-70-iso10646-1

fake-outputs 1024x768+0+0,1024x768+1024+0
EOT
# Screen setup looks like this:
# +----+----+
# | S1 | S2 |
# +----+----+

my $tmp = fresh_workspace;

################################################################################
# Open the left window.
################################################################################

my $left = open_window({ background_color => '#ff0000' });

is($x->input_focus, $left->id, 'left window focused');

diag("left = " . $left->id);

################################################################################
# Open the right window.
################################################################################

my $right = open_window({ background_color => '#00ff00' });

diag("right = " . $right->id);

################################################################################
# Set the right window to fullscreen.
################################################################################

cmd 'nop setting fullscreen';
cmd 'fullscreen';

################################################################################
# Open a third window. Since we're fullscreen, the window won't be # mapped, so
# don't wait for it to be mapped. Instead, just send the map request and sync
# with i3 to make sure i3 recognizes it.
################################################################################

my $third = open_window({
        background_color => '#0000ff',
        name => 'Third window',
        dont_map => 1,
    });

$third->map;

sync_with_i3;

diag("third = " . $third->id);

################################################################################
# Move the window to a different workspace, and verify that the third window now
# gets focused in the current workspace.
################################################################################

my $tmp2 = get_unused_workspace;

cmd "move workspace $tmp2";

is($x->input_focus, $third->id, 'third window focused');

################################################################################
# Ensure that moving a window to a workspace which has a fullscreen window does
# not focus it (otherwise the user cannot get out of fullscreen mode anymore).
################################################################################

$tmp = fresh_workspace;

my $fullscreen_window = open_window;
cmd 'fullscreen';

my $nodes = get_ws_content($tmp);
is(scalar @$nodes, 1, 'precisely one window');
is($nodes->[0]->{focused}, 1, 'fullscreen window focused');
my $old_id = $nodes->[0]->{id};

$tmp2 = fresh_workspace;
my $move_window = open_window;
cmd "move workspace $tmp";

cmd "workspace $tmp";

$nodes = get_ws_content($tmp);
is(scalar @$nodes, 2, 'precisely two windows');
is($nodes->[0]->{id}, $old_id, 'id unchanged');
is($nodes->[0]->{focused}, 1, 'fullscreen window focused');

################################################################################
# Ensure it's possible to change focus if it doesn't escape the fullscreen
# container with fullscreen global. We can't even focus a container in a
# different workspace.
################################################################################

cmd 'fullscreen';

# Focus screen 1
sync_with_i3;
$x->root->warp_pointer(1025, 0);
sync_with_i3;

$tmp = fresh_workspace;
cmd "workspace $tmp";
my $diff_ws = open_window;

# Focus screen 0
sync_with_i3;
$x->root->warp_pointer(0, 0);
sync_with_i3;

$tmp2 = fresh_workspace;
cmd "workspace $tmp2";
cmd 'split h';

$left = open_window;
my $right1 = open_window;
cmd 'split v';
my $right2 = open_window;

cmd 'focus parent';
cmd 'fullscreen global';

cmd '[id="' . $right1->id . '"] focus';
is($x->input_focus, $right1->id, 'upper right window focused');

cmd '[id="' . $right2->id . '"] focus';
is($x->input_focus, $right2->id, 'bottom right window focused');

cmd 'focus parent';
isnt($x->input_focus, $right2->id, 'bottom right window no longer focused');

cmd 'focus child';
is($x->input_focus, $right2->id, 'bottom right window focused again');

cmd 'focus up';
is($x->input_focus, $right1->id, 'allowed focus up');

cmd 'focus down';
is($x->input_focus, $right2->id, 'allowed focus down');

cmd 'focus left';
is($x->input_focus, $right2->id, 'prevented focus left');

cmd 'focus right';
is($x->input_focus, $right2->id, 'prevented focus right');

cmd 'focus down';
is($x->input_focus, $right1->id, 'allowed focus wrap (down)');

cmd 'focus up';
is($x->input_focus, $right2->id, 'allowed focus wrap (up)');

################################################################################
# Same tests when we're in non-global fullscreen mode. It should now be possible
# to focus a container in a different workspace.
################################################################################

cmd 'focus parent';
cmd 'fullscreen global';
cmd 'fullscreen';

cmd '[id="' . $right1->id . '"] focus';
is($x->input_focus, $right1->id, 'upper right window focused');

cmd '[id="' . $right2->id . '"] focus';
is($x->input_focus, $right2->id, 'bottom right window focused');

cmd 'focus parent';
isnt($x->input_focus, $right2->id, 'bottom right window no longer focused');

cmd 'focus child';
is($x->input_focus, $right2->id, 'bottom right window focused again');

cmd 'focus up';
is($x->input_focus, $right1->id, 'allowed focus up');

cmd 'focus down';
is($x->input_focus, $right2->id, 'allowed focus down');

cmd 'focus down';
is($x->input_focus, $right1->id, 'allowed focus wrap (down)');

cmd 'focus up';
is($x->input_focus, $right2->id, 'allowed focus wrap (up)');

cmd 'focus left';
is($x->input_focus, $right2->id, 'focus left wrapped (no-op)');

cmd 'focus right';
is($x->input_focus, $diff_ws->id, 'allowed focus change to different ws');

cmd 'focus left';
is($x->input_focus, $right2->id, 'focused back into fullscreen container');

cmd '[id="' . $diff_ws->id . '"] focus';
is($x->input_focus, $diff_ws->id, 'allowed focus change to different ws by id');

################################################################################
# More testing of the interaction between wrapping and the fullscreen focus
# restrictions.
################################################################################

cmd '[id="' . $right1->id . '"] focus';
is($x->input_focus, $right1->id, 'upper right window focused');

cmd 'focus parent';
cmd 'fullscreen';
cmd 'focus child';

cmd 'split v';
my $right12 = open_window;

cmd 'focus down';
is($x->input_focus, $right2->id, 'bottom right window focused');

cmd 'split v';
my $right22 = open_window;

cmd 'focus parent';
cmd 'fullscreen';
cmd 'focus child';

cmd 'focus down';
is($x->input_focus, $right2->id, 'focus did not leave parent container (1)');

cmd 'focus down';
is($x->input_focus, $right22->id, 'focus did not leave parent container (2)');

cmd 'focus up';
is($x->input_focus, $right2->id, 'focus did not leave parent container (3)');

cmd 'focus up';
is($x->input_focus, $right22->id, 'focus did not leave parent container (4)');

################################################################################
# Ensure that moving in a direction doesn't violate the focus restrictions.
################################################################################

sub verify_move {
    my $num = shift;
    my $msg = shift;
    my $nodes = get_ws_content($tmp2);
    my $split = $nodes->[1];
    my $fs = $split->{nodes}->[1];
    is(scalar @{$fs->{nodes}}, $num, $msg);
}

cmd 'move left';
verify_move(2, 'prevented move left');
cmd 'move right';
verify_move(2, 'prevented move right');
cmd 'move down';
verify_move(2, 'prevented move down');
cmd 'move up';
cmd 'move up';
verify_move(2, 'prevented move up');

################################################################################
# Moving to a different workspace is allowed with per-output fullscreen
# containers.
################################################################################

cmd "move to workspace $tmp";
verify_move(1, 'did not prevent move to workspace by name');

cmd "workspace $tmp";
cmd "move to workspace $tmp2";
cmd "workspace $tmp2";

cmd "move to workspace prev";
verify_move(1, 'did not prevent move to workspace by position');

################################################################################
# Ensure that is not allowed with global fullscreen containers.
################################################################################

cmd "workspace $tmp";
cmd "move to workspace $tmp2";
cmd "workspace $tmp2";

cmd 'focus parent';
cmd 'fullscreen';
cmd 'fullscreen global';
cmd 'focus child';

cmd "move to workspace $tmp";
verify_move(2, 'prevented move to workspace by name');

cmd "move to workspace prev";
verify_move(2, 'prevented move to workspace by position');

################################################################################
# Ensure it's possible to focus a window using the focus command despite
# fullscreen window blocking it. Fullscreen window should lose its fullscreen
# mode.
################################################################################

# first & second tiling, focus using id
kill_all_windows;

$tmp = fresh_workspace;
my $first = open_window;
my $second = open_window;
cmd 'fullscreen';
is($x->input_focus, $second->id, 'fullscreen window focused');
is_num_fullscreen($tmp, 1, '1 fullscreen window');

cmd '[id="'. $first->id .'"] focus';
sync_with_i3;

is($x->input_focus, $first->id, 'correctly focused using id');
is_num_fullscreen($tmp, 0, 'no fullscreen windows');

# first floating, second tiling, focus using 'focus floating'
kill_all_windows;

$tmp = fresh_workspace;
$first = open_floating_window;
$second = open_window;
cmd 'fullscreen';
is($x->input_focus, $second->id, 'fullscreen window focused');
is_num_fullscreen($tmp, 1, '1 fullscreen window');

cmd 'focus floating';
sync_with_i3;

is($x->input_focus, $first->id, 'correctly focused using focus floating');
is_num_fullscreen($tmp, 0, 'no fullscreen windows');

<<<<<<< HEAD
=======
# first tiling, second floating, focus using 'focus tiling'
kill_all_windows;

$tmp = fresh_workspace;
$first = open_window;
$second = open_floating_window;
cmd 'fullscreen';
is($x->input_focus, $second->id, 'fullscreen window focused');
is_num_fullscreen($tmp, 1, '1 fullscreen window');

cmd 'focus tiling';
sync_with_i3;

is($x->input_focus, $first->id, 'correctly focused using focus tiling');
is_num_fullscreen($tmp, 0, 'no fullscreen windows');

################################################################################
# When the fullscreen window is in an other workspace it should maintain its
# fullscreen mode since it's not blocking the window to be focused.
################################################################################

kill_all_windows;

$tmp = fresh_workspace;
$first = open_window;

$tmp2 = fresh_workspace;
$second = open_window;
cmd 'fullscreen';
is($x->input_focus, $second->id, 'fullscreen window focused');
is_num_fullscreen($tmp2, 1, '1 fullscreen window');

cmd '[id="'. $first->id .'"] focus';
sync_with_i3;

is($x->input_focus, $first->id, 'correctly focused using focus id');
is_num_fullscreen($tmp, 0, 'no fullscreen windows on first workspace');
is_num_fullscreen($tmp2, 1, 'still one fullscreen window on second workspace');

################################################################################
# But a global window in another workspace is blocking the window to be focused.
# Ensure that it loses its fullscreen mode.
################################################################################

kill_all_windows;

$tmp = fresh_workspace;
$first = open_window;

$tmp2 = fresh_workspace;
$second = open_window;
cmd 'fullscreen global';
is($x->input_focus, $second->id, 'global window focused');
is_num_fullscreen($tmp2, 1, '1 fullscreen window');

cmd '[id="'. $first->id .'"] focus';
sync_with_i3;

is($x->input_focus, $first->id, 'correctly focused using focus id');
is_num_fullscreen($tmp2, 0, 'no fullscreen windows');


# TODO: Tests for "move to output" and "move workspace to output".
>>>>>>> b9652950
done_testing;<|MERGE_RESOLUTION|>--- conflicted
+++ resolved
@@ -352,8 +352,6 @@
 is($x->input_focus, $first->id, 'correctly focused using focus floating');
 is_num_fullscreen($tmp, 0, 'no fullscreen windows');
 
-<<<<<<< HEAD
-=======
 # first tiling, second floating, focus using 'focus tiling'
 kill_all_windows;
 
@@ -417,5 +415,4 @@
 
 
 # TODO: Tests for "move to output" and "move workspace to output".
->>>>>>> b9652950
 done_testing;
--- conflicted
+++ resolved
@@ -2,11 +2,7 @@
 
   * New upstream release.
 
-<<<<<<< HEAD
- -- Michael Stapelberg <stapelberg@debian.org>  Mon, 02 Jan 2023 09:34:02 +0100
-=======
  -- Michael Stapelberg <stapelberg@debian.org>  Mon, 02 Jan 2023 09:46:22 +0100
->>>>>>> 06b3137b
 
 i3-wm (4.21.2-1) unstable; urgency=medium
 

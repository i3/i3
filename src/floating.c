--- conflicted
+++ resolved
@@ -163,30 +163,10 @@
     con->percent = 1.0;
     con->floating = FLOATING_USER_ON;
 
-<<<<<<< HEAD
     /* 4: set the border style as specified with new_float */
     if (automatic)
         con->border_style = config.default_floating_border;
 
-    /* Some clients (like GIMP’s color picker window) get mapped
-     * to (0, 0), so we push them to a reasonable position
-     * (centered over their leader) */
-    if (nc->rect.x == 0 && nc->rect.y == 0) {
-        Con *leader;
-        if (con->window && con->window->leader != XCB_NONE &&
-            (leader = con_by_window_id(con->window->leader)) != NULL) {
-            DLOG("Centering above leader\n");
-            nc->rect.x = leader->rect.x + (leader->rect.width / 2) - (nc->rect.width / 2);
-            nc->rect.y = leader->rect.y + (leader->rect.height / 2) - (nc->rect.height / 2);
-        } else {
-            /* center the window on workspace as fallback */
-            nc->rect.x = ws->rect.x + (ws->rect.width / 2) - (nc->rect.width / 2);
-            nc->rect.y = ws->rect.y + (ws->rect.height / 2) - (nc->rect.height / 2);
-        }
-    }
-
-=======
->>>>>>> f26dd1a7
     TAILQ_INSERT_TAIL(&(nc->nodes_head), con, nodes);
     TAILQ_INSERT_TAIL(&(nc->focus_head), con, focused);
 

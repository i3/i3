--- conflicted
+++ resolved
@@ -1,33 +1,18 @@
 #!perl
 # vim:ts=4:sw=4:expandtab
 
-<<<<<<< HEAD
-use Test::More tests => 3;
-use Test::Exception;
-use List::MoreUtils qw(all);
-use FindBin;
-use lib "$FindBin::Bin/lib";
-use i3test;
-use AnyEvent::I3;
-
-my $i3 = i3;
-=======
 use i3test;
 use List::MoreUtils qw(all);
 
 my $i3 = i3(get_socket_path());
->>>>>>> c5810970
 
 ####################
 # Request workspaces
 ####################
 
-<<<<<<< HEAD
-=======
 SKIP: {
     skip "IPC API not yet stabilized", 2;
 
->>>>>>> c5810970
 my $workspaces = $i3->get_workspaces->recv;
 
 ok(@{$workspaces} > 0, "More than zero workspaces found");
